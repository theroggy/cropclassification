--- conflicted
+++ resolved
@@ -51,11 +51,7 @@
 # negative buffer to apply to input parcels
 buffer = 5
 # minimum number of pixels that should be inside the buffered input parcels
-<<<<<<< HEAD
 min_nb_pixels = -2 
-=======
-min_nb_pixels = -2
->>>>>>> 698d7077
 # minimum number of pixels that should be inside the buffered input parcels used when training
 min_nb_pixels_train = ${marker:min_nb_pixels}
 
@@ -113,11 +109,7 @@
 # The way the classtype needs to be prepared
 classtype_to_prepare = ${marker:markertype}
 # The way the classtype for groundtruth needs to be prepared
-<<<<<<< HEAD
 classtype_to_prepare_groundtruth = ${classtype_to_prepare}_GROUNDTRUTH
-=======
-classtype_to_prepare_groundtruth = ${marker:markertype}_GROUNDTRUTH
->>>>>>> 698d7077
 
 [classifier]
 # The classifier type to use. Currently supported types:
@@ -155,7 +147,7 @@
 
 [columns]
 # The columns to include in the final output file
-output_columns = LAYER_ID, PRC_ID, VERSIENR, markercode, run_id, ${prediction_cons}, ${prediction_cons_status}, cons_date, pred1, pred1_prob, pred2, pred2_prob, pred3, pred3_prob, modify_date
+output_columns = LAYER_ID, PRC_ID, VERSIENR, markercode, run_id, ${prediction_full_alpha}, ${prediction_cons_status}, cons_date, pred1, pred1_prob, pred2, pred2_prob, pred3, pred3_prob, modify_date
 
 # Column name of the id column
 id = UID
