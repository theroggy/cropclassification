--- conflicted
+++ resolved
@@ -26,11 +26,7 @@
       ```
       2. Install the dependencies for the crop classification scripts:
       ```
-<<<<<<< HEAD
-      conda install --channel conda-forge earthengine-api google-api-python-client scikit-learn rasterio rasterstats geopandas
-=======
       conda install --channel conda-forge earthengine-api google-api-python-client scikit-learn rasterio rasterstats geopandas pyarrow
->>>>>>> 7f60893a
       ```
       3. Possibly you need to install your computer now, especially if it was the first time you installed anaconda/geopandas
       4. Start the anaconda terminal window again and activate the environment
