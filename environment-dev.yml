--- conflicted
+++ resolved
@@ -5,10 +5,7 @@
   - python=3.10
   - pip
   # required
-<<<<<<< HEAD
-=======
   - dask-core
->>>>>>> 35a6b74a
   - geofileops
   - geopandas-base>=0.11
   - h5py
@@ -22,10 +19,7 @@
   - rasterstats
   - rioxarray
   - scikit-learn
-<<<<<<< HEAD
   - tqdm
-=======
->>>>>>> 35a6b74a
   # Optional
   - qgis
   # testing
