--- conflicted
+++ resolved
@@ -4,12 +4,6 @@
 
 ### Deprecations and compatibility notes
 
-<<<<<<< HEAD
-- Add feature "cross-prediction-models" to avoid markers being calculated on parcels
-  using a model that used this parcel in its training (#142, #143)
-- Consolidated some landcover pre-processing ignore codes (#120)
-=======
->>>>>>> a95eff83
 - Restructure + cleanup of configuration file, mainly to avoid duplicate keys and to
   improve parameter names:
     - Consolidate and rename `start_date_str`, `end_date_str` and
@@ -32,7 +26,7 @@
 ### Improvements
 
 - Add feature "cross-prediction-models" to avoid markers being calculated on parcels
-  using a model that used this parcel in its training (#142)
+  using a model that used this parcel in its training (#142, #143)
 - Consolidated some landcover pre-processing ignore codes (#120)
 - Add some extra global accuracies (precision, recall, f1) to report (#119)
 - Add option `images.on_missing_images` to be able to ignore errors in the
