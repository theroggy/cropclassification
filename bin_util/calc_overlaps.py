--- conflicted
+++ resolved
@@ -32,10 +32,6 @@
 
     # Init variables
     input_preprocessed_dir = conf.dirs.getpath("input_preprocessed_dir")
-<<<<<<< HEAD
-    parcels_path = input_preprocessed_dir / "Prc_BEFL_2019_2019-07-02_bufm5_32632.gpkg"
-=======
->>>>>>> 2c97ace9
     overlap_path = input_preprocessed_dir / "Prc_BEFL_2019_2019-07-02_bufm5_32632.gpkg"
 
     # Read parcels file to memory (isn't that large...)
