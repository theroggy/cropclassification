--- conflicted
+++ resolved
@@ -8,7 +8,7 @@
 from pathlib import Path
 import sys
 
-sys.path.insert(0, str(Path(__file__).resolve().parent / ".."))
+sys.path.insert(0, str(Path(__file__).resolve().parent.parent))
 from cropclassification.helpers import config_helper as conf
 from cropclassification.helpers import log_helper
 import cropclassification.preprocess.timeseries_util as ts_util
@@ -23,16 +23,11 @@
     conf.read_config(config_paths)
 
     # Init logging
-<<<<<<< HEAD
     base_log_dir = conf.dirs.getpath("log_dir")
     log_dir = (
         base_log_dir / f"{os.sep}calc_dias_weekly{datetime.now():%Y-%m-%d_%H-%M-%S}"
     )
-=======
-    base_log_dir = conf.dirs.getpath('log_dir')
-    log_dir = base_log_dir / f"{os.sep}calc_dias_weekly{datetime.now():%Y-%m-%d_%H-%M-%S}"
     log_level = conf.general.get("log_level")
->>>>>>> 0b9b7473
     global logger
     logger = log_helper.main_log_init(log_dir, __name__, log_level)
     logger.info(f"Config used: \n{conf.pformat_config()}")
