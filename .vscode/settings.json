{
    "python.terminal.activateEnvironment": true,
    "python.pythonPath": "%USERPROFILE%\\Miniconda3\\envs\\cropclassification\\python.exe",
    "terminal.integrated.shell.windows": "C:\\Windows\\System32\\cmd.exe",
    "editor.formatOnSave": true,
    "python.formatting.provider": "black",
<<<<<<< HEAD
    "[python]": {
        "editor.defaultFormatter": "ms-python.black-formatter"
      }
=======
    "python.testing.pytestArgs": [
        "tests"
    ],
    "python.testing.unittestEnabled": false,
    "python.testing.pytestEnabled": true
>>>>>>> 7222005a
}<|MERGE_RESOLUTION|>--- conflicted
+++ resolved
@@ -4,15 +4,9 @@
     "terminal.integrated.shell.windows": "C:\\Windows\\System32\\cmd.exe",
     "editor.formatOnSave": true,
     "python.formatting.provider": "black",
-<<<<<<< HEAD
-    "[python]": {
-        "editor.defaultFormatter": "ms-python.black-formatter"
-      }
-=======
     "python.testing.pytestArgs": [
         "tests"
     ],
     "python.testing.unittestEnabled": false,
     "python.testing.pytestEnabled": true
->>>>>>> 7222005a
 }