--- conflicted
+++ resolved
@@ -122,12 +122,7 @@
     #                      - if the classname is listed in classes_to_ignore in the conf file, the parcel will be ignored
     #           - pixcount (=global_settings.pixcount_s1s2_column): the number of S1/S2 pixels in the
     #             parcel. Is -1 if the parcel doesn't have any S1/S2 data.
-<<<<<<< HEAD
-    #           - extra columns defined in the ini file under ${csv:extra_export_columns}
-    parcel_csv = os.path.join(marker_dir, f"{input_parcel_filename_noext}_parcel.csv")
-=======
     parcel_csv = os.path.join(run_dir, f"{input_parcel_filename_noext}_parcel.csv")
->>>>>>> bfceb410
     parcel_pixcount_csv = os.path.join(imagedata_dir, f"{base_filename}_pixcount.csv")
     class_pre.prepare_input(input_parcel_filepath=input_parcel_filepath,
                             input_filetype=input_parcel_filetype,
