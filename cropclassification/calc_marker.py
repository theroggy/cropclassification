# -*- coding: utf-8 -*-
"""
Main script to do a classification.
"""

import logging
import os
from pathlib import Path
import shutil
from typing import List

from cropclassification.helpers import config_helper as conf
from cropclassification.helpers import dir_helper
from cropclassification.helpers import log_helper
from cropclassification.helpers import model_helper as mh
from cropclassification.preprocess import timeseries_util as ts_util
from cropclassification.preprocess import timeseries as ts
from cropclassification.preprocess import classification_preprocess as class_pre
from cropclassification.predict import classification
from cropclassification.postprocess import classification_postprocess as class_post
from cropclassification.postprocess import classification_reporting as class_report

# -------------------------------------------------------------
# First define/init some general variables/constants
# -------------------------------------------------------------


def calc_marker_task(config_paths: List[Path], default_basedir: Path):
    """
    Runs a marker using the setting in the config_paths.

    Args:
        config_paths (List[Path]): the config files to load
        default_basedir (Path): the dir to resolve relative paths in the config
            file to.

    Raises:
        Exception: [description]
        Exception: [description]
    """
    # Read the configuration files
    conf.read_config(config_paths, default_basedir=default_basedir)

    # Create run dir to be used for the results
    reuse_last_run_dir = conf.calc_marker_params.getboolean("reuse_last_run_dir")
    reuse_last_run_dir_config = conf.calc_marker_params.getboolean(
        "reuse_last_run_dir_config"
    )
    run_dir = dir_helper.create_run_dir(
        conf.dirs.getpath("marker_dir"), reuse_last_run_dir
    )
    print(run_dir)
    if not run_dir.exists():
        os.makedirs(run_dir)

    # Main initialisation of the logging
<<<<<<< HEAD
    logger = log_helper.main_log_init(run_dir, __name__)
=======
    log_level = conf.general.get("log_level")
    logger = log_helper.main_log_init(run_dir, __name__, log_level)      
>>>>>>> 0b9b7473
    logger.info(f"Run dir with reuse_last_run_dir: {reuse_last_run_dir}, {run_dir}")
    logger.info(f"Config used: \n{conf.pformat_config()}")

    # If running in conda, export the environment
    conda_env = os.environ.get("CONDA_DEFAULT_ENV")
    if conda_env is not None:
        environment_yml_path = run_dir / f"{conda_env}.yml"
        logger.info(f"Export conda environment used to {environment_yml_path}")
        os.system(f"conda env export > {environment_yml_path}")

    # If the config needs to be reused as well, load it, else write it
    config_used_path = run_dir / "config_used.ini"
    if (
        reuse_last_run_dir
        and reuse_last_run_dir_config
        and run_dir.exists()
        and config_used_path.exists()
    ):
        config_paths.append(config_used_path)
        logger.info(f"Run dir config needs to be reused, so {config_paths}")
        conf.read_config(config_paths=config_paths, default_basedir=default_basedir)
        logger.info(
            "Write new config_used.ini, because some parameters might have been added"
        )
        with open(config_used_path, "w") as config_used_file:
            conf.config.write(config_used_file)
    else:
        # Copy the config files to a config dir for later notice
        configfiles_used_dir = run_dir / "configfiles_used"
        if configfiles_used_dir.exists():
            shutil.rmtree(configfiles_used_dir)
        configfiles_used_dir.mkdir()
        for config_path in config_paths:
            shutil.copy(config_path, configfiles_used_dir)

        # Write the resolved complete config, so it can be reused
        logger.info("Write config_used.ini, so it can be reused later on")
        with open(config_used_path, "w") as config_used_file:
            conf.config.write(config_used_file)

    # Read the info about the run
    input_parcel_filename = conf.calc_marker_params.getpath("input_parcel_filename")
    input_parcel_filetype = conf.calc_marker_params["input_parcel_filetype"]
    country_code = conf.calc_marker_params["country_code"]
    classes_refe_filename = conf.calc_marker_params.getpath("classes_refe_filename")
    input_groundtruth_filename = conf.calc_marker_params.getpath(
        "input_groundtruth_filename"
    )
    input_model_to_use_relativepath = conf.calc_marker_params.getpath(
        "input_model_to_use_relativepath"
    )

    # Prepare input paths
    if input_model_to_use_relativepath is not None:
        input_model_to_use_path = (
            conf.dirs.getpath("model_dir") / input_model_to_use_relativepath
        )
        if not input_model_to_use_path.exists():
            raise Exception(
                "Input file input_model_to_use_path doesn't exist: "
                f"{input_model_to_use_path}"
            )
    else:
        input_model_to_use_path = None

    input_dir = conf.dirs.getpath("input_dir")
    input_parcel_path = input_dir / input_parcel_filename
    if input_groundtruth_filename is not None:
        input_groundtruth_path = input_dir / input_groundtruth_filename
    else:
        input_groundtruth_path = None

    refe_dir = conf.dirs.getpath("refe_dir")
    classes_refe_path = refe_dir / classes_refe_filename

    # Check if the necessary input files exist...
    for path in [classes_refe_path, input_parcel_path]:
        if path is not None and not path.exists():
            message = f"Input file doesn't exist, so STOP: {path}"
            logger.critical(message)
            raise Exception(message)

    # Get some general config
    data_ext = conf.general["data_ext"]
    output_ext = conf.general["output_ext"]
    geofile_ext = conf.general["geofile_ext"]

    # -------------------------------------------------------------
    # The real work
    # -------------------------------------------------------------
    # STEP 1: prepare parcel data for classification and image data extraction
    # -------------------------------------------------------------

    # Prepare the input data for optimal image data extraction:
    #    1) apply a negative buffer on the parcel to evade mixels
    #    2) remove features that became null because of buffer
    input_preprocessed_dir = conf.dirs.getpath("input_preprocessed_dir")
    buffer = conf.marker.getint("buffer")
    input_parcel_nogeo_path = (
        input_preprocessed_dir / f"{input_parcel_filename.stem}{data_ext}"
    )
    imagedata_input_parcel_filename = (
        f"{input_parcel_filename.stem}_bufm{buffer}{geofile_ext}"
    )
    imagedata_input_parcel_path = (
        input_preprocessed_dir / imagedata_input_parcel_filename
    )
    ts_util.prepare_input(
        input_parcel_path=input_parcel_path,
        output_imagedata_parcel_input_path=imagedata_input_parcel_path,
        output_parcel_nogeo_path=input_parcel_nogeo_path,
    )

    # STEP 2: Get the timeseries data needed for the classification
    # -------------------------------------------------------------
    # Get the time series data (S1 and S2) to be used for the classification
    # Result: data is put in files in timeseries_periodic_dir, in one file per
    #         date/period
    timeseries_periodic_dir = conf.dirs.getpath("timeseries_periodic_dir")
    start_date_str = conf.marker["start_date_str"]
    end_date_str = conf.marker["end_date_str"]
    sensordata_to_use = conf.marker.getlist("sensordata_to_use")
    parceldata_aggregations_to_use = conf.marker.getlist(
        "parceldata_aggregations_to_use"
    )
    base_filename = f"{input_parcel_filename.stem}_bufm{buffer}_weekly"
    ts.calc_timeseries_data(
        input_parcel_path=imagedata_input_parcel_path,
        input_country_code=country_code,
        start_date_str=start_date_str,
        end_date_str=end_date_str,
        sensordata_to_get=sensordata_to_use,
        base_filename=base_filename,
        dest_data_dir=timeseries_periodic_dir,
    )

    # STEP 3: Preprocess all data needed for the classification
    # -------------------------------------------------------------
    # Prepare the basic input file with the classes that will be classified to.
    # Remarks:
    #    - this is typically specific for the input dataset and result wanted!!!
    #    - the result is/should be a file with the following columns
    #           - id (=id_column): unique ID for each parcel
    #           - classname (=class_column): the class that must
    #             be classified to.
    #             Remarks: - if in classes_to_ignore_for_train, class not used for train
    #                      - if in classes_to_ignore, the class will be ignored
    #           - pixcount:
    #             the number of S1/S2 pixels in the parcel.
    #             Is -1 if the parcel doesn't have any S1/S2 data.
    classtype_to_prepare = conf.preprocess["classtype_to_prepare"]
    parcel_path = run_dir / f"{input_parcel_filename.stem}_parcel{data_ext}"
    parcel_pixcount_path = (
        timeseries_periodic_dir / f"{base_filename}_pixcount{data_ext}"
    )
    class_pre.prepare_input(
        input_parcel_path=input_parcel_nogeo_path,
        input_parcel_filetype=input_parcel_filetype,
        input_parcel_pixcount_path=parcel_pixcount_path,
        classtype_to_prepare=classtype_to_prepare,
        classes_refe_path=classes_refe_path,
        output_parcel_path=parcel_path,
    )

    # Collect all data needed to do the classification in one input file
    parcel_classification_data_path = (
        run_dir / f"{base_filename}_parcel_classdata{data_ext}"
    )
    ts.collect_and_prepare_timeseries_data(
        input_parcel_path=input_parcel_nogeo_path,
        timeseries_dir=timeseries_periodic_dir,
        base_filename=base_filename,
        output_path=parcel_classification_data_path,
        start_date_str=start_date_str,
        end_date_str=end_date_str,
        sensordata_to_use=sensordata_to_use,
        parceldata_aggregations_to_use=parceldata_aggregations_to_use,
    )

    # STEP 4: Train and test if necessary... and predict
    # -------------------------------------------------------------
    markertype = conf.marker.get("markertype")
    parcel_predictions_proba_all_path = (
        run_dir / f"{base_filename}_predict_proba_all{data_ext}"
    )
    classifier_ext = conf.classifier["classifier_ext"]
    classifier_basepath = run_dir / f"{markertype}_01_mlp{classifier_ext}"

    # Check if a model exists already
    if input_model_to_use_path is None:
        best_model = mh.get_best_model(run_dir, acc_metric_mode="min")
        if best_model is not None:
            input_model_to_use_path = best_model["path"]

    # if there is no model to use specified, train one!
    parcel_test_path = None
    parcel_predictions_proba_test_path = None
    if input_model_to_use_path is None:

        # Create the training sample...
        # Remark: this creates a list of representative test parcel + a list of
        # (candidate) training parcel
        balancing_strategy = conf.marker["balancing_strategy"]
        parcel_train_path = run_dir / f"{base_filename}_parcel_train{data_ext}"
        parcel_test_path = run_dir / f"{base_filename}_parcel_test{data_ext}"
        class_pre.create_train_test_sample(
            input_parcel_path=parcel_path,
            output_parcel_train_path=parcel_train_path,
            output_parcel_test_path=parcel_test_path,
            balancing_strategy=balancing_strategy,
        )

        # Train the classifier and output predictions
        parcel_predictions_proba_test_path = (
            run_dir / f"{base_filename}_predict_proba_test{data_ext}"
        )
        classification.train_test_predict(
            input_parcel_train_path=parcel_train_path,
            input_parcel_test_path=parcel_test_path,
            input_parcel_all_path=parcel_path,
            input_parcel_classification_data_path=parcel_classification_data_path,
            output_classifier_basepath=classifier_basepath,
            output_predictions_test_path=parcel_predictions_proba_test_path,
            output_predictions_all_path=parcel_predictions_proba_all_path,
        )
    else:
        # there is a classifier specified, so just use it!
        classification.predict(
            input_parcel_path=parcel_path,
            input_parcel_classification_data_path=parcel_classification_data_path,
            input_classifier_basepath=classifier_basepath,
            input_classifier_path=input_model_to_use_path,
            output_predictions_path=parcel_predictions_proba_all_path,
        )

    # STEP 5: if necessary, do extra postprocessing
    # -------------------------------------------------------------
    """if postprocess_to_groups is not None:
        # TODO
    """

    # STEP 6: do the default, mandatory postprocessing
    # -------------------------------------------------------------
    # If it was necessary to train, there will be a test prediction... so postprocess it
    parcel_predictions_test_path = None
    parcel_predictions_test_geopath = None
    if (
        input_model_to_use_path is None
        and parcel_test_path is not None
        and parcel_predictions_proba_test_path is not None
    ):
        parcel_predictions_test_path = (
            run_dir / f"{base_filename}_predict_test{data_ext}"
        )
        parcel_predictions_test_geopath = (
            run_dir / f"{base_filename}_predict_test{geofile_ext}"
        )
        class_post.calc_top3_and_consolidation(
            input_parcel_path=parcel_test_path,
            input_parcel_probabilities_path=parcel_predictions_proba_test_path,
            input_parcel_geopath=input_parcel_path,
            output_predictions_path=parcel_predictions_test_path,
            output_predictions_geopath=parcel_predictions_test_geopath,
        )

    # Postprocess predictions
    parcel_predictions_all_path = run_dir / f"{base_filename}_predict_all{data_ext}"
    parcel_predictions_all_geopath = (
        run_dir / f"{base_filename}_predict_all{geofile_ext}"
    )
    parcel_predictions_all_output_path = (
        run_dir / f"{base_filename}_predict_all_output{output_ext}"
    )
    class_post.calc_top3_and_consolidation(
        input_parcel_path=parcel_path,
        input_parcel_probabilities_path=parcel_predictions_proba_all_path,
        input_parcel_geopath=input_parcel_path,
        output_predictions_path=parcel_predictions_all_path,
        output_predictions_geopath=parcel_predictions_all_geopath,
        output_predictions_output_path=parcel_predictions_all_output_path,
    )

    # STEP 7: Report on the accuracy, incl. ground truth
    # -------------------------------------------------------------
    # Preprocess the ground truth data if it is provided
    groundtruth_path = None
    if input_groundtruth_path is not None:
        groundtruth_path = (
            run_dir
            / f"{input_groundtruth_path.stem}_classes{input_groundtruth_path.suffix}"
        )
        class_pre.prepare_input(
            input_parcel_path=input_groundtruth_path,
            input_parcel_filetype=input_parcel_filetype,
            input_parcel_pixcount_path=parcel_pixcount_path,
            classtype_to_prepare=conf.preprocess["classtype_to_prepare_groundtruth"],
            classes_refe_path=classes_refe_path,
            output_parcel_path=groundtruth_path,
        )

    # If we trained a model, there is a test prediction we want to report on
    if input_model_to_use_path is None and parcel_predictions_test_geopath is not None:
        # Print full reporting on the accuracy of the test dataset
        report_txt = Path(f"{str(parcel_predictions_test_path)}_accuracy_report.txt")
        class_report.write_full_report(
            parcel_predictions_geopath=parcel_predictions_test_geopath,
            output_report_txt=report_txt,
            parcel_ground_truth_path=groundtruth_path,
        )

    # Print full reporting on the accuracy of the full dataset
    report_txt = Path(f"{str(parcel_predictions_all_path)}_accuracy_report.txt")
    class_report.write_full_report(
        parcel_predictions_geopath=parcel_predictions_all_geopath,
        output_report_txt=report_txt,
        parcel_ground_truth_path=groundtruth_path,
    )

    logging.shutdown()<|MERGE_RESOLUTION|>--- conflicted
+++ resolved
@@ -54,12 +54,8 @@
         os.makedirs(run_dir)
 
     # Main initialisation of the logging
-<<<<<<< HEAD
-    logger = log_helper.main_log_init(run_dir, __name__)
-=======
     log_level = conf.general.get("log_level")
     logger = log_helper.main_log_init(run_dir, __name__, log_level)      
->>>>>>> 0b9b7473
     logger.info(f"Run dir with reuse_last_run_dir: {reuse_last_run_dir}, {run_dir}")
     logger.info(f"Config used: \n{conf.pformat_config()}")
 
