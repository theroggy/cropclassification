# -*- coding: utf-8 -*-
"""
Module with postprocessing functions on classification results.
"""

import datetime
import logging
from pathlib import Path
from typing import Optional

import numpy as np
import pandas as pd
import geofileops as gfo

import cropclassification.helpers.config_helper as conf
import cropclassification.helpers.pandas_helper as pdh

# Get a logger...
logger = logging.getLogger(__name__)


def calc_top3_and_consolidation(
    input_parcel_path: Path,
    input_parcel_probabilities_path: Path,
    input_parcel_geopath: Path,
    output_predictions_path: Path,
    output_predictions_geopath: Path,
    output_predictions_output_path: Optional[Path] = None,
    force: bool = False,
):
    """
    Calculate the top3 prediction and a consolidation prediction.

    Remark: in this logic the declared crop/class (class_declared) is used, as we want
    to compare with the declaration of the farmer, rather than taking into account
    corrections already.

    Args:
        input_parcel_path (Path): [description]
        input_parcel_probabilities_path (Path): [description]
        output_predictions_path (Path): [description]
        output_predictions_geopath (Path): [description]
        output_predictions_output_path (Path, optional): [description].
            Defaults to None.
        force (bool, optional): [description]. Defaults to False.
    """

    # If force is false and output exists, already, return
    if force is False and output_predictions_path.exists():
        logger.warning(
            "calc_top3_and_consolidation: output file exist and force is False, so "
            f"stop: {output_predictions_path}"
        )
        return

    # Read input files
    logger.info("Read input file")
    proba_df = pdh.read_file(input_parcel_probabilities_path)

    top3_df = calc_top3(proba_df)

    # Read input files
    logger.info("Read input file")
    input_parcel_df = pdh.read_file(input_parcel_path)

    # All input parcels must stay in the output, so left join input with pred
    top3_df.set_index(conf.columns["id"], inplace=True)
    if input_parcel_df.index.name != conf.columns["id"]:
        input_parcel_df.set_index(conf.columns["id"], inplace=True)
    cols_to_join = top3_df.columns.difference(input_parcel_df.columns)
    pred_df = input_parcel_df.join(top3_df[cols_to_join], how="left")

    # The parcels added by the join don't have a prediction yet, so apply it
    # For the ignore classes, set the prediction to the ignore type
    classes_to_ignore = conf.marker.getlist("classes_to_ignore")
    pred_df.loc[
        pred_df[conf.columns["class_declared"]].isin(classes_to_ignore), "pred1"
    ] = pred_df[conf.columns["class_declared"]]
    # For all other parcels without prediction there must have been no data
    # available for a classification, so set prediction to NODATA
    pred_df["pred1"].fillna("NODATA", inplace=True)

    # Add doubt columns
    add_doubt_column(
        pred_df=pred_df,
        new_pred_column=conf.columns["prediction_cons"],
        apply_doubt_pct_proba=True,
        apply_doubt_min_nb_pixels=True,
        apply_doubt_marker_specific=False,
    )
    add_doubt_column(
        pred_df=pred_df,
        new_pred_column=conf.columns["prediction_full_alpha"],
        apply_doubt_pct_proba=True,
        apply_doubt_min_nb_pixels=True,
        apply_doubt_marker_specific=True,
    )

    # Calculate the status of the consolidated prediction (OK=usable, NOK=not)
    pred_df.loc[
        pred_df[conf.columns["prediction_full_alpha"]].isin(proba_df.columns),
        conf.columns["prediction_cons_status"],
    ] = "OK"
    pred_df[conf.columns["prediction_cons_status"]].fillna("NOK", inplace=True)

    # Output to geo file
    input_parcel_gdf = gfo.read_file(input_parcel_geopath).set_index(conf.columns["id"])
    pred_gdf = input_parcel_gdf[["geometry"]].join(pred_df, how="inner")
    pred_gdf.to_file(output_predictions_geopath, engine="pyogrio")

    # Create final output file with the most important info
    if output_predictions_output_path is not None:
        # First add some aditional columns specific for the export
        pred_output_df = pred_df.copy()
        pred_output_df["markercode"] = conf.marker["markertype"]
        pred_output_df["run_id"] = conf.general["run_id"]
        today = datetime.date.today()
        pred_output_df["cons_date"] = today
        pred_output_df["modify_date"] = today
        logger.info("Write final output prediction data to file")
        pred_output_df.reset_index(inplace=True)
        pred_output_df = pred_output_df[conf.columns.getlist("output_columns")]
        pdh.to_file(
<<<<<<< HEAD
            pred_output_df, output_predictions_output_path, index=False  # type: ignore
=======
            pred_df,
            output_predictions_output_path,
            index=False,
>>>>>>> 55df2f3c
        )

        # Write oracle sqlldr file
        table_name = None
        table_columns = None
        if conf.marker["markertype"] in ["LANDCOVER", "LANDCOVER-EARLY"]:
            table_name = "mon_marker_landcover"
            table_columns = (
                "layer_id, prc_id, versienummer, markercode, run_id, cons_input, "
                "cons_landcover, cons_status, cons_date date 'yyyy-mm-dd', landcover1, "
                "probability1, landcover2, probability2, landcover3, probability3, "
                "modify_date date 'yyyy-mm-dd'"
            )
        elif conf.marker["markertype"] in ["CROPGROUP", "CROPGROUP-EARLY"]:
            table_name = "mon_marker_cropgroup"
            table_columns = (
                "layer_id, prc_id, versienummer, markercode, run_id, cons_input, "
                "cons_cropgroup, cons_status, cons_date date 'yyyy-mm-dd', cropgroup1, "
                "probability1, cropgroup2, probability2, cropgroup3, probability3, "
                "modify_date date 'yyyy-mm-dd'"
            )
        else:
            table_name = None
            logger.warning(
                f"Table unknown for marker type {conf.marker['markertype']}, so cannot "
                "write .ctl file"
            )

        if table_name is not None and table_columns is not None:
            with open(str(output_predictions_output_path) + ".ctl", "w") as ctlfile:
                # SKIP=1 to skip the columns names line, the other ones to evade
                # more commits than needed
                ctlfile.write(
                    "OPTIONS (SKIP=1, ROWS=10000, BINDSIZE=40000000, "
                    "READSIZE=40000000)\n"
                )
                ctlfile.write("LOAD DATA\n")
                ctlfile.write(
                    f"INFILE '{output_predictions_output_path.name}'  \"str '\\n'\"\n"
                )
                ctlfile.write(f"INSERT INTO TABLE {table_name} APPEND\n")
                # A tab as seperator is apparently X'9'
                ctlfile.write("FIELDS TERMINATED BY X'9'\n")
                ctlfile.write(f"({table_columns})\n")

    logger.info("Write full prediction data to file")
    pdh.to_file(pred_df, output_predictions_path)


def calc_top3(proba_df: pd.DataFrame) -> pd.DataFrame:
    # Calculate the top 3 predictions
    logger.info("Calculate top3")
    proba_tmp_df = proba_df.copy()
    for column in proba_tmp_df.columns:
        if column in conf.preprocess.getlist("dedicated_data_columns"):
            proba_tmp_df.drop(column, axis=1, inplace=True)

    # Get the top 3 predictions for each row
    # First get the indices of the top 3 predictions for each row
    # Remark: argsort sorts ascending, so we need to take:
    #     - "[:,": for all rows
    #     - ":-4": the last 3 elements of the values
    #     - ":-1]": and than reverse the order with a negative step
    top3_pred_classes_idx = np.argsort(proba_tmp_df.values, axis=1)[:, :-4:-1]
    # Convert the indices to classes
    top3_pred_classes = np.take(proba_tmp_df.columns, top3_pred_classes_idx)
    # Get the values of the top 3 predictions
    top3_pred_values = np.sort(proba_tmp_df.values, axis=1)[:, :-4:-1]
    # Concatenate both
    top3_pred = np.concatenate([top3_pred_classes, top3_pred_values], axis=1)
    # Concatenate the ids, the classes and the top3 predictions
    id_class_top3 = np.concatenate(
        [
            proba_df[[conf.columns["id"], conf.columns["class_declared"]]].values,
            top3_pred,
        ],
        axis=1,
    )

    # Convert to dataframe
    # Also apply infer_objects: otherwise the float columns are of object dtype.
    top3_df = pd.DataFrame(
        id_class_top3,
        columns=[
            conf.columns["id"],
            conf.columns["class_declared"],
            "pred1",
            "pred2",
            "pred3",
            "pred1_prob",
            "pred2_prob",
            "pred3_prob",
        ],
    ).infer_objects()

    return top3_df


def add_doubt_column(
    pred_df: pd.DataFrame,
    new_pred_column: str,
    apply_doubt_pct_proba: bool,
    apply_doubt_min_nb_pixels: bool,
    apply_doubt_marker_specific: bool,
):
    # Calculate predictions with doubt column
    classes_to_ignore = conf.marker.getlist("classes_to_ignore")

    # Init with the standard prediction
    pred_df[new_pred_column] = "UNDEFINED"

    # If declared is UNKNOWN, retain it
    pred_df.loc[
        (pred_df[new_pred_column] == "UNDEFINED")
        & (pred_df[conf.columns["class_declared"]] == "UNKNOWN"),
        new_pred_column,
    ] = "IGNORE_NOT_DECLARED"

    # If NODATA OR ignore class, retained those from pred1
    pred_df.loc[
        (pred_df[new_pred_column] == "UNDEFINED")
        & (
            (pred_df["pred1"] == "NODATA")
            | (pred_df[conf.columns["class_declared"]].isin(classes_to_ignore))
        ),
        new_pred_column,
    ] = pred_df["pred1"]

    # Doubt based on percentage probability
    if apply_doubt_pct_proba:
        # Apply doubt for parcels with a low percentage of probability -> = doubt!
        doubt_proba1_st_2_x_proba2 = conf.postprocess.getboolean(
            "doubt_proba1_st_2_x_proba2"
        )
        if doubt_proba1_st_2_x_proba2 is True:
            pred_df.loc[
                (pred_df[new_pred_column] == "UNDEFINED")
                & (
                    pred_df["pred1_prob"].map(float)
                    < 2.0 * pred_df["pred2_prob"].map(float)
                ),
                new_pred_column,
            ] = "DOUBT:PROBA1<2*PROBA2"

        # Apply doubt for parcels with prediction != unverified input
        doubt_pred_ne_input_proba1_st_pct = conf.postprocess.getfloat(
            "doubt_pred_ne_input_proba1_st_pct"
        )
        if doubt_pred_ne_input_proba1_st_pct > 0:
            if doubt_pred_ne_input_proba1_st_pct > 100:
                raise Exception(
                    "doubt_pred_ne_input_proba1_st_pct should be float from 0 till 100,"
                    f" not {doubt_pred_ne_input_proba1_st_pct}"
                )
            pred_df.loc[
                (pred_df[new_pred_column] == "UNDEFINED")
                & (pred_df["pred1"] != pred_df[conf.columns["class_declared"]])
                & (
                    pred_df["pred1_prob"].map(float)
                    < (doubt_pred_ne_input_proba1_st_pct / 100)
                ),
                new_pred_column,
            ] = "DOUBT:PRED<>INPUT-PROBA1<X"

        # Apply doubt for parcels with prediction == unverified input
        doubt_pred_eq_input_proba1_st_pct = conf.postprocess.getfloat(
            "doubt_pred_eq_input_proba1_st_pct"
        )
        if doubt_pred_eq_input_proba1_st_pct > 0:
            if doubt_pred_eq_input_proba1_st_pct > 100:
                raise Exception(
                    "doubt_pred_ne_input_proba1_st_pct should be float from 0 till 100,"
                    f" not {doubt_pred_eq_input_proba1_st_pct}"
                )
            pred_df.loc[
                (pred_df[new_pred_column] == "UNDEFINED")
                & (pred_df["pred1"] == pred_df[conf.columns["class_declared"]])
                & (
                    pred_df["pred1_prob"].map(float)
                    < (doubt_pred_eq_input_proba1_st_pct / 100)
                ),
                new_pred_column,
            ] = "DOUBT:PRED=INPUT-PROBA1<X"

    # Marker specific doubt
    if apply_doubt_marker_specific is True:
        # Apply some extra, marker-specific doubt algorythms
        if conf.marker["markertype"] in ("LANDCOVER", "LANDCOVER-EARLY"):
            logger.info("Apply some marker-specific doubt algorythms")

            # Remarks:
            #   - To be sure apply RISKY_DOUBT first, so if there would be
            #     overlapping criteria, RISKY_DOUBT "wins".
            #   - Don't overwrite existing DOUBT on parcels, because the
            #     general doubt reasons should win compared to the marker
            #     specific doubt/risky_doubt reasons.
            #   - RISKY DOUBT is used when ground truth resulted in partly alpha
            #     errors, partly correct, classifications.

            # If parcel was declared as grassland, and is classified as arable, set to
            # risky doubt.
            # Remark: those gave 50% false positives for LANDCOVER marker
            pred_df.loc[
                (pred_df[new_pred_column] == "UNDEFINED")
                & (pred_df[conf.columns["class_declared"]] == "MON_LC_GRASSES")
                & (pred_df["pred1"] == "MON_LC_ARABLE"),
                new_pred_column,
            ] = "RISKY_DOUBT:GRASS-SEEN-AS-ARABLE"

            # If parcel was declared as fallow, and is classified as something else,
            # set to doubt.
            # Remark: those gave 50% false positives for marker LANDCOVER
            pred_df.loc[
                (pred_df[new_pred_column] == "UNDEFINED")
                & (pred_df[conf.columns["class_declared"]] == "MON_LC_FALLOW")
                & (pred_df["pred1"] != "MON_LC_FALLOW"),
                new_pred_column,
            ] = "RISKY_DOUBT:FALLOW-UNCONFIRMED"

            # If parcel was declared as "9603: Boomkweek-sierplanten", but is not
            # classified as such: doubt
            # Remark: they gave 50% false positives for marker LANDCOVER
            pred_df.loc[
                (pred_df[new_pred_column] == "UNDEFINED")
                & (pred_df[conf.columns["crop_declared"]].isin(["9603"]))
                & (pred_df["pred1"] == "MON_LC_GRASSES"),
                new_pred_column,
            ] = "RISKY_DOUBT:BOOMSIER-SEEN-AS-GRASSES"

            # If parcel was declared as grain, but is not classified as MON_LC_ARABLE:
            # doubt
            # Remark: - those gave > 50% false positives for marker LANDCOVER-EARLY
            #         - gave > 33 % false positives for marker LANDCOVER
            pred_df.loc[
                (pred_df[new_pred_column] == "UNDEFINED")
                & (
                    pred_df[conf.columns["crop_declared"]].isin(
                        ["39", "311", "321", "322", "331", "342", "639", "646"]
                    )
                )
                & (pred_df["pred1"] != "MON_LC_ARABLE"),
                new_pred_column,
            ] = "RISKY_DOUBT:GRAIN-UNCONFIRMED"

            # If parcel was declared as one of the following fabaceae, but is not
            # classified as such: doubt
            # Remark: - those gave > 50% false positives for marker LANDCOVER-EARLY
            #         - gave 33-100% false positives for marker LANDCOVER
            pred_df.loc[
                (pred_df[new_pred_column] == "UNDEFINED")
                & (
                    pred_df[conf.columns["crop_declared"]].isin(
                        [
                            "43",
                            "51",
                            "52",
                            "721",
                            "722",
                            "731",
                            "732",
                            "831",
                            "931",
                            "8410",
                        ]
                    )
                )
                & (pred_df["pred1"] != "MON_LC_FABACEAE"),
                new_pred_column,
            ] = "RISKY_DOUBT:FABACEAE-UNCONFIRMED"

            # Declared class was not correct, but groundtruth class is permanent
            pred_df.loc[
                (pred_df[new_pred_column] == "UNDEFINED")
                & (pred_df[conf.columns["class_declared"]] != pred_df["pred1"])
                & (pred_df["pred1"].isin(["MON_LC_BOS", "MON_LC_HEIDE"])),
                new_pred_column,
            ] = "RISKY_DOUBT:DECL<>PRED-PRED=" + pred_df["pred1"].map(str)

            # If parcel was declared as some arable crops (9534 = knolvenkel), and is
            # classified as fabaceae, set to doubt
            # Remark: those gave 100% false positives for marker LANDCOVER
            pred_df.loc[
                (pred_df[new_pred_column] == "UNDEFINED")
                & (pred_df[conf.columns["crop_declared"]].isin(["9534"]))
                & (pred_df["pred1"] == "MON_LC_FABACEAE"),
                new_pred_column,
            ] = "DOUBT:ARABLE-SEEN-AS-FABACEAE"

            # If parcel was declared as 'other herbs' or 'flowers', but is not
            # confirmed as MON_LC_ARABLE classified as such: doubt
            # Remark: - those gave > 50% false positives for marker LANDCOVER-EARLY
            #         - gave 33-50% false positives for marker LANDCOVER
            pred_df.loc[
                (pred_df[new_pred_column] == "UNDEFINED")
                & (pred_df[conf.columns["crop_declared"]].isin(["956", "957", "9831"]))
                & (pred_df["pred1"] != "MON_LC_ARABLE"),
                new_pred_column,
            ] = "RISKY_DOUBT:HERBS-UNCONFIRMED"

            # If parcel was declared as 'aardbeien', but is not confirmed as
            # MON_LC_ARABLE classified as such: doubt
            # Remark: - those gave > 50% false positives for marker LANDCOVER-EARLY
            #         - gave 33-50% false positives for marker LANDCOVER
            pred_df.loc[
                (pred_df[new_pred_column] == "UNDEFINED")
                & (pred_df[conf.columns["crop_declared"]].isin(["9516"]))
                & (pred_df["pred1"] != "MON_LC_ARABLE"),
                new_pred_column,
            ] = "RISKY_DOUBT:AARDBEIEN-UNCONFIRMED"

            # Declared class was not correct, but groundtruth class is permanent
            # TODO: probably dirty this is hardcoded here!
            pred_df.loc[
                (pred_df[new_pred_column] == "UNDEFINED")
                & (pred_df[conf.columns["class_declared"]] != pred_df["pred1"])
                & (
                    pred_df["pred1"].isin(
                        ["MON_LC_BOS", "MON_LC_HEIDE", "MON_LC_OVERK_LOO"]
                    )
                ),
                new_pred_column,
            ] = "RISKY_DOUBT:DECL<>PRED-PRED=" + pred_df["pred1"].map(str)

            # If parcel was declared as 9410 and classified as ARABLE, set to doubt
            pred_df.loc[
                (pred_df[new_pred_column] == "UNDEFINED")
                & (pred_df[conf.columns["crop_declared"]].isin(["9410"]))
                & (pred_df["pred1"] == "MON_LC_ARABLE"),
                new_pred_column,
            ] = "RISKY_DOUBT:STAMSLABONEN-SEEN-AS-ARABLE"

            # If parcel was declared as 9602 and classified as FRUIT, set to doubt
            pred_df.loc[
                (pred_df[new_pred_column] == "UNDEFINED")
                & (pred_df[conf.columns["crop_declared"]].isin(["9602"]))
                & (pred_df["pred1"] == "MON_LC_FRUIT"),
                new_pred_column,
            ] = "RISKY_DOUBT:BOOM/FRUITKWEEK-UNCONFIRMED"

            # Parcel was declared as one of the following + classified as GRASSES
            #
            pred_df.loc[
                (pred_df[new_pred_column] == "UNDEFINED")
                & (
                    pred_df[conf.columns["crop_declared"]].isin(
                        [
                            "36",
                            "895",
                            "9582",
                            #                            "744",
                            #                            "9202",
                            #                            "9714",
                            #                            "832",
                            #                            "9602",
                            #                            "9730",
                        ]
                    )
                )
                & (pred_df["pred1"] == "MON_LC_GRASSES"),
                new_pred_column,
            ] = "RISKY_DOUBT:SEEN-AS-GRASSES"

            # Parcel was declared as one of the following and classified as ARABLE
            # Ground truth in some cases confirmed the classification, in others
            # resulted in alpha errors -> RISKY_DOUBT
            pred_df.loc[
                (pred_df[new_pred_column] == "UNDEFINED")
                & (
                    pred_df[conf.columns["crop_declared"]].isin(
                        ["601", "644", "932", "9412", "9584", "8411"]
                    )
                )
                & (pred_df["pred1"] == "MON_LC_ARABLE"),
                new_pred_column,
            ] = "RISKY_DOUBT:SEEN-AS-ARABLE"

            # If parcel was declared as one of the following and classified as
            # FABACEAE, set to RISKY_DOUBT
            pred_df.loc[
                (pred_df[new_pred_column] == "UNDEFINED")
                & (pred_df[conf.columns["crop_declared"]].isin(["9546"]))
                & (pred_df["pred1"] == "MON_LC_FABACEAE"),
                new_pred_column,
            ] = "RISKY_DOUBT:SAVOOIKOOL-SEEN-AS-FABACEAE"

        elif conf.marker["markertype"] in ("CROPGROUP", "CROPGROUP-EARLY"):
            logger.info("Apply some marker-specific doubt algorythms")

            # Red parcels declared as MON_TRITICALE always seem to be predicted wrong,
            # so place them in doubt
            pred_df.loc[
                (pred_df[new_pred_column] == "UNDEFINED")
                & (pred_df[conf.columns["class_declared"]] != pred_df["pred1"])
                & (pred_df[conf.columns["class_declared"]] == "MON_TRITICALE"),
                new_pred_column,
            ] = "RISKY_DOUBT:TRITICALE-UNCONFIRMED"

            # Red parcels with MON_HEIDE seem to have a difficult time seeing the
            # difference between MON_HEIDE and MON_GRASSEN
            pred_df.loc[
                (pred_df[new_pred_column] == "UNDEFINED")
                & (pred_df[conf.columns["class_declared"]] != pred_df["pred1"])
                & (pred_df["pred1"] == "MON_HEIDE"),
                new_pred_column,
            ] = "RISKY_DOUBT:HEIDE-UNCONFIRMED"

            """
            # Note: this will INCREASE the alpha errors, because we remove a large
            # portion of red parcels to doubt (~886 parcels => 16 alpha errors)
            pred_df.loc[
                ((pred_df[new_pred_column] == 'UNDEFINED') |
                        (~pred_df[new_pred_column].str.startswith('DOUBT')))
                    & (pred_df[conf.columns['class_declared']] != pred_df['pred1'])
                    & (pred_df[conf.columns['class_declared']] == 'MON_GRASSEN'),
                    new_pred_column
            ] = 'RISKY_DOUBT:GRASSEN-UNCONFIRMED'
            """

    # Accuracy with few pixels might be lower, so set those to doubt
    if apply_doubt_min_nb_pixels is True:
        pred_df.loc[
            (
                pred_df[conf.columns["pixcount_s1s2"]]
                < conf.marker.getfloat("min_nb_pixels")
            )
            & (~pred_df[new_pred_column].str.startswith("DOUBT")),
            new_pred_column,
        ] = "DOUBT:NOT_ENOUGH_PIXELS"

    # Finally, predictions that have no value yet, get the original prediction
    pred_df.loc[pred_df[new_pred_column] == "UNDEFINED", new_pred_column] = pred_df[
        "pred1"
    ]<|MERGE_RESOLUTION|>--- conflicted
+++ resolved
@@ -120,15 +120,7 @@
         logger.info("Write final output prediction data to file")
         pred_output_df.reset_index(inplace=True)
         pred_output_df = pred_output_df[conf.columns.getlist("output_columns")]
-        pdh.to_file(
-<<<<<<< HEAD
-            pred_output_df, output_predictions_output_path, index=False  # type: ignore
-=======
-            pred_df,
-            output_predictions_output_path,
-            index=False,
->>>>>>> 55df2f3c
-        )
+        pdh.to_file(pred_output_df, output_predictions_output_path, index=False)
 
         # Write oracle sqlldr file
         table_name = None
