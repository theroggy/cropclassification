# -*- coding: utf-8 -*-
"""
Module with postprocessing functions on classification results.
"""

import datetime
import logging
import os

import numpy as np
import pandas as pd

import cropclassification.helpers.config_helper as conf
import cropclassification.helpers.pandas_helper as pdh

#-------------------------------------------------------------
# First define/init some general variables/constants
#-------------------------------------------------------------
# Get a logger...
logger = logging.getLogger(__name__)
#logger.setLevel(logging.DEBUG)

#-------------------------------------------------------------
# The real work
#-------------------------------------------------------------

def calc_top3_and_consolidation(input_parcel_filepath: str,
                                input_parcel_probabilities_filepath: str,
                                output_predictions_filepath: str,
                                output_predictions_output_filepath: str = None,
                                force: bool = False):
    """
    Calculate the top3 prediction and a consolidation prediction.

    Remark: in this logic the declared crop/class (class_declared) is used, as we want to compare 
    with the declaration of the farmer, rather than taking into account corrections already.
    
    Args:
        input_parcel_filepath (str): [description]
        input_parcel_probabilities_filepath (str): [description]
        output_predictions_filepath (str): [description]
        output_predictions_output_filepath (str, optional): [description]. Defaults to None.
        force (bool, optional): [description]. Defaults to False.
    """
    
<<<<<<< HEAD
=======
    ''' TODO: Check disabled... review!!!
>>>>>>> 698d7077
    # If force is false and output exists, already, return
    if(force is False
       and os.path.exists(output_predictions_filepath)):
        logger.warning(f"calc_top3_and_consolidation: output file exist and force is False, so stop: {output_predictions_filepath}")
        return
<<<<<<< HEAD
    
=======
    '''

>>>>>>> 698d7077
    # Read input files
    logger.info("Read input file")
    proba_df = pdh.read_file(input_parcel_probabilities_filepath)

    top3_df = calc_top3(proba_df)

    # Read input files
    logger.info("Read input file")
    input_parcel_df = pdh.read_file(input_parcel_filepath)

    # All input parcels must stay in the output, so left join input with pred
    top3_df.set_index(conf.columns['id'], inplace=True)
    if input_parcel_df.index.name != conf.columns['id']:
        input_parcel_df.set_index(conf.columns['id'], inplace=True)
    cols_to_join = top3_df.columns.difference(input_parcel_df.columns)
    pred_df = input_parcel_df.join(top3_df[cols_to_join], how='left')

    # The parcels added by the join don't have a prediction yet, so apply it
    # For the ignore classes, set the prediction to the ignore type
    classes_to_ignore = conf.marker.getlist('classes_to_ignore')
    pred_df.loc[pred_df[conf.columns['class_declared']].isin(classes_to_ignore), 
                'pred1'] = pred_df[conf.columns['class_declared']]
    # For all other parcels without prediction there must have been no data 
    # available for a classification, so set prediction to NODATA
    pred_df['pred1'].fillna('NODATA', inplace=True)
     
    # Add doubt columns
    add_doubt_column(pred_df=pred_df, 
                     new_pred_column=conf.columns['prediction_cons'],
                     apply_doubt_pct_proba=True,
                     apply_doubt_min_nb_pixels=True,
                     apply_doubt_marker_specific=False)
    add_doubt_column(pred_df=pred_df, 
                     new_pred_column=conf.columns['prediction_full_alpha'],
                     apply_doubt_pct_proba=True,                     
                     apply_doubt_min_nb_pixels=True,
                     apply_doubt_marker_specific=True)

    # Calculate the status of the consolidated prediction (OK=usable, NOK=not)
    pred_df.loc[pred_df[conf.columns['prediction_cons']].isin(proba_df.columns), 
                conf.columns['prediction_cons_status']] = 'OK'
    pred_df[conf.columns['prediction_cons_status']].fillna('NOK', inplace=True)    

    logger.info("Write full prediction data to file")
    pdh.to_file(pred_df, output_predictions_filepath)

    # Create final output file with the most important info
    if output_predictions_output_filepath is not None:

        # First add some aditional columns specific for the export
        pred_df['markercode'] = conf.marker['markertype']
        pred_df['run_id'] = conf.general['run_id']
        today = datetime.date.today()
        pred_df['cons_date'] = today
        pred_df['modify_date'] = today
        logger.info("Write final output prediction data to file")
        pred_df.reset_index(inplace=True)
        pred_df = pred_df[conf.columns.getlist('output_columns')] 
        pdh.to_file(pred_df, output_predictions_output_filepath, index=False) 

        # Write oracle sqlldr file
        if conf.marker['markertype'] in ['LANDCOVER', 'LANDCOVER_EARLY']:
            table_name = 'mon_marker_landcover'
            table_columns = ("layer_id, prc_id, versienummer, markercode, run_id, cons_landcover, "
                             + "cons_status, cons_date date 'yyyy-mm-dd', landcover1, probability1, "
                             + "landcover2, probability2, landcover3, probability3, "
                             + "modify_date date 'yyyy-mm-dd'")
        elif conf.marker['markertype'] in ['CROPGROUP', 'CROPGROUP_EARLY']:
            table_name = 'mon_marker_cropgroup'
            table_columns = ("layer_id, prc_id, versienummer, markercode, run_id, cons_cropgroup, "
                             + "cons_status, cons_date date 'yyyy-mm-dd', cropgroup1, probability1, "
                             + "cropgroup2, probability2, cropgroup3, probability3, "
                             + "modify_date date 'yyyy-mm-dd'")
        else: 
            table_name = None
            logger.warning(f"Table unknown for marker type {conf.marker['markertype']}, so cannot write .ctl file")

        if table_name is not None:
            with open(output_predictions_output_filepath + '.ctl', 'w') as ctlfile:
                # SKIP=1 to skip the columns names line, the other ones to evade 
                # more commits than needed
                ctlfile.write("OPTIONS (SKIP=1, ROWS=10000, BINDSIZE=40000000, READSIZE=40000000)\n")     
                ctlfile.write("LOAD DATA\n")
                ctlfile.write(f"INFILE '{os.path.basename(output_predictions_output_filepath)}'  \"str '\\n'\"\n")
                ctlfile.write(f"INSERT INTO TABLE {table_name} APPEND\n")
                # A tab as seperator is apparently X'9'  
                ctlfile.write("FIELDS TERMINATED BY X'9'\n")
                ctlfile.write(f"({table_columns})\n")

def calc_top3(proba_df: pd.DataFrame) -> pd.DataFrame:

    # Calculate the top 3 predictions
    logger.info("Calculate top3")
    proba_tmp_df = proba_df.copy()
    for column in proba_tmp_df.columns:
        if column in conf.preprocess.getlist('dedicated_data_columns'):
            proba_tmp_df.drop(column, axis=1, inplace=True)

    # Get the top 3 predictions for each row
    # First get the indeces of the top 3 predictions for each row
    # Remark: argsort sorts ascending, so we need to take:
    #     - "[:,": for all rows
    #     - ":-4": the last 3 elements of the values
    #     - ":-1]": and than reverse the order with a negative step
    top3_pred_classes_idx = np.argsort(proba_tmp_df.values, axis=1)[:, :-4:-1]
    # Convert the indeces to classes
    top3_pred_classes = np.take(proba_tmp_df.columns, top3_pred_classes_idx)
    # Get the values of the top 3 predictions
    top3_pred_values = np.sort(proba_tmp_df.values, axis=1)[:, :-4:-1]
    # Concatenate both
    top3_pred = np.concatenate([top3_pred_classes, top3_pred_values], axis=1)
    # Concatenate the ids, the classes and the top3 predictions
    id_class_top3 = np.concatenate(
            [proba_df[[conf.columns['id'], conf.columns['class_declared']]].values, top3_pred], axis=1)

    # Convert to dataframe
    top3_df = pd.DataFrame(id_class_top3,
                           columns=[conf.columns['id'], conf.columns['class_declared'],
                                    'pred1', 'pred2', 'pred3',
                                    'pred1_prob', 'pred2_prob', 'pred3_prob'])

    return top3_df

def add_doubt_column(pred_df: pd.DataFrame,
                     new_pred_column: str,
                     apply_doubt_pct_proba: bool,
                     apply_doubt_min_nb_pixels: bool,
                     apply_doubt_marker_specific: bool):

    # Calculate predictions with doubt column
    classes_to_ignore = conf.marker.getlist('classes_to_ignore')
<<<<<<< HEAD
=======
    
    
>>>>>>> 698d7077

    # Init with the standard prediction 
    pred_df[new_pred_column] = 'UNDEFINED'

    # If NODATA OR ignore class, retained those from pred1
    pred_df.loc[(pred_df[new_pred_column] == 'UNDEFINED')
                    & ((pred_df['pred1'] == 'NODATA') | (pred_df[conf.columns['class_declared']].isin(classes_to_ignore))),
                new_pred_column] = pred_df['pred1']

    # Doubt based on percentage probability
    if apply_doubt_pct_proba:
        # Apply doubt for parcels with a low percentage of probability -> = doubt!
        doubt_proba1_st_2_x_proba2 = conf.postprocess.getboolean('doubt_proba1_st_2_x_proba2')
        if doubt_proba1_st_2_x_proba2 is True:
            pred_df.loc[(pred_df[new_pred_column] == 'UNDEFINED')
                            & (pred_df['pred1_prob'].map(float) < 2.0 * pred_df['pred2_prob'].map(float)),
                        new_pred_column] = 'DOUBT:PROBA1<2*PROBA2'
        
        # Apply doubt for parcels with prediction != unverified input
        doubt_pred_ne_input_proba1_st_pct = conf.postprocess.getfloat('doubt_pred_ne_input_proba1_st_pct')
        if doubt_pred_ne_input_proba1_st_pct > 0:
            if doubt_pred_ne_input_proba1_st_pct > 100:
                raise Exception(f"doubt_pred_ne_input_proba1_st_pct should be float from 0 till 100, not {doubt_pred_ne_input_proba1_st_pct}")
<<<<<<< HEAD
            pred_df.loc[(pred_df[new_pred_column] == 'UNDEFINED') 
=======
            pred_df.loc[(pred_df[new_pred_column] == 'UNDEFINED')
>>>>>>> 698d7077
                            & (pred_df['pred1'] != pred_df[conf.columns['class_declared']])
                            & (pred_df['pred1_prob'].map(float) < (doubt_pred_ne_input_proba1_st_pct/100)),
                        new_pred_column] = 'DOUBT:PRED<>INPUT-PROBA1<X'

        # Apply doubt for parcels with prediction == unverified input
        doubt_pred_eq_input_proba1_st_pct = conf.postprocess.getfloat('doubt_pred_eq_input_proba1_st_pct')
        if doubt_pred_eq_input_proba1_st_pct > 0:
            if doubt_pred_eq_input_proba1_st_pct > 100:
                raise Exception(f"doubt_pred_ne_input_proba1_st_pct should be float from 0 till 100, not {doubt_pred_eq_input_proba1_st_pct}")
            pred_df.loc[(pred_df[new_pred_column] == 'UNDEFINED')
                            & (pred_df['pred1'] == pred_df[conf.columns['class_declared']])
                            & (pred_df['pred1_prob'].map(float) < (doubt_pred_eq_input_proba1_st_pct/100)),
                        new_pred_column] = 'DOUBT:PRED=INPUT-PROBA1<X'

    # Marker specific doubt
    if apply_doubt_marker_specific is True:
        # Apply some extra, marker-specific doubt algorythms
        if conf.marker['markertype'] in ('LANDCOVER', 'LANDCOVER_EARLY'):
            logger.info("Apply some marker-specific doubt algorythms")

            # Remarks:
            #   - To be sure apply RISKY_DOUBT first, so if there would be 
            #     overlapping criteria, RISKY_DOUBT "wins".
            #   - Don't overwrite existing DOUBT on parcels, because the 
            #     general doubt reasons should win compared to the marker 
            #     specific doubt/risky_doubt reasons.

            # If parcel was declared as grassland, and is classified as arable, set to risky doubt
            # Remark: those gave 50% false positives for LANDCOVER marker
            pred_df.loc[(pred_df[new_pred_column] == 'UNDEFINED') 
                            & (pred_df[conf.columns['class_declared']] == 'MON_LC_GRASSES')
                            & (pred_df['pred1'] == 'MON_LC_ARABLE'),
                        new_pred_column] = 'RISKY_DOUBT:GRASS-SEEN-AS-ARABLE'

            # If parcel was declared as fallow, and is classified as something else, set to doubt
            # Remark: those gave 50% false positives for marker LANDCOVER
            pred_df.loc[(pred_df[new_pred_column] == 'UNDEFINED') 
                            & (pred_df[conf.columns['class_declared']] == 'MON_LC_FALLOW')
                            & (pred_df['pred1'] != 'MON_LC_FALLOW'),
<<<<<<< HEAD
                        new_pred_column] = 'RISKY_DOUBT:FALLOW-UNCONFIRMED'
=======
                        new_pred_column] = 'DOUBT_RISK:FALLOW-UNCONFIRMED'

            # If parcel was declared as fruit, and is classified as grass, set to doubt
            # Remark: those gave 90% false positives for marker LANDCOVER
            pred_df.loc[(pred_df[new_pred_column] == 'UNDEFINED')
                            & (~pred_df[new_pred_column].str.startswith('DOUBT'))
                            & (pred_df[conf.columns['class_declared']] == 'MON_LC_FRUIT')
                            & (pred_df['pred1'] == 'MON_LC_GRASSES'),
                        new_pred_column] = 'DOUBT:FRUIT-SEEN-AS-GRASSES'
>>>>>>> 698d7077

            # If parcel was declared as "9603: Boomkweek-sierplanten", but is not 
            # classified as such: doubt
            # Remark: they gave 50% false positives for marker LANDCOVER
<<<<<<< HEAD
            pred_df.loc[(pred_df[new_pred_column] == 'UNDEFINED') 
                            & (pred_df[conf.columns['crop_declared']].isin(['9603']))
                            & (pred_df['pred1'] == 'MON_LC_GRASSES'),
                        new_pred_column] = 'RISKY_DOUBT:BOOMSIER-SEEN-AS-GRASSES'
=======
            pred_df.loc[(pred_df[new_pred_column] == 'UNDEFINED')
                            & (~pred_df[new_pred_column].str.startswith('DOUBT'))
                            & (pred_df[conf.columns['crop_declared']].isin(['9603']))
                            & (pred_df['pred1'] == 'MON_LC_GRASSES'),
                        new_pred_column] = 'DOUBT_RISK:BOOMSIER-SEEN-AS-GRASSES'
>>>>>>> 698d7077

            # If parcel was declared as grain, but is not classified as MON_LC_ARABLE: doubt
            # Remark: - those gave > 50% false positives for marker LANDCOVER_EARLY
            #         - gave > 33 % false positives for marker LANDCOVER
<<<<<<< HEAD
            pred_df.loc[(pred_df[new_pred_column] == 'UNDEFINED') 
=======
            pred_df.loc[(pred_df[new_pred_column] == 'UNDEFINED')
                            & (~pred_df[new_pred_column].str.startswith('DOUBT'))
>>>>>>> 698d7077
                            & (pred_df[conf.columns['crop_declared']].isin(['39', '311', '321', '322', '331', '342', '639', '646']))
                            & (pred_df['pred1'] != 'MON_LC_ARABLE'),
                        new_pred_column] = 'RISKY_DOUBT:GRAIN-UNCONFIRMED'

            # If parcel was declared as one of the following fabaceae, but is not 
            # classified as such: doubt
            # Remark: - those gave > 50% false positives for marker LANDCOVER_EARLY
            #         - gave 33-100% false positives for marker LANDCOVER
<<<<<<< HEAD
            pred_df.loc[(pred_df[new_pred_column] == 'UNDEFINED') 
                            & (pred_df[conf.columns['crop_declared']].isin(['43', '51', '52', '721', '722', '731', '732', '831', '931', '8410']))
                            & (pred_df['pred1'] != 'MON_LC_FABACEAE'),
                        new_pred_column] = 'RISKY_DOUBT:FABACEAE-UNCONFIRMED'

            # Declared class was not correct, but groundtruth class is permanent
            pred_df.loc[(pred_df[new_pred_column] == 'UNDEFINED')
                            & (pred_df[conf.columns['class_declared']] != pred_df['pred1'])
                            & (pred_df['pred1'].isin(['MON_LC_BOS', 'MON_LC_HEIDE'])),
                        new_pred_column] = 'RISKY_DOUBT:DECL<>PRED-PRED=' + pred_df['pred1'].map(str)

            # If parcel was declared as some arable crops (9534 = knolvenkel), and is classified as fabaceae, set to doubt
            # Remark: those gave 100% false positives for marker LANDCOVER
            pred_df.loc[(pred_df[new_pred_column] == 'UNDEFINED')
=======
            pred_df.loc[(pred_df[new_pred_column] == 'UNDEFINED')
                            & (~pred_df[new_pred_column].str.startswith('DOUBT'))
                            & (pred_df[conf.columns['crop_declared']].isin(['43', '51', '52', '721', '722', '731', '732', '831', '931', '8410']))
                            & (pred_df['pred1'] != 'MON_LC_FABACEAE'),
                        new_pred_column] = 'DOUBT_RISK:FABACEAE-UNCONFIRMED'

            # If parcel was declared as some arable crops, and is classified as fabaceae, set to doubt
            # Remark: those gave 100% false positives for marker LANDCOVER
            pred_df.loc[(pred_df[new_pred_column] == 'UNDEFINED')
                            & (~pred_df[new_pred_column].str.startswith('DOUBT'))
>>>>>>> 698d7077
                            & (pred_df[conf.columns['crop_declared']].isin(['9534']))
                            & (pred_df['pred1'] == 'MON_LC_FABACEAE'),
                        new_pred_column] = 'DOUBT:ARABLE-SEEN-AS-FABACEAE'

            # If parcel was declared as 'other herbs' or 'flowers', but is not confirmed as
            # MON_LC_ARABLE classified as such: doubt
            # Remark: - those gave > 50% false positives for marker LANDCOVER_EARLY
            #         - gave 33-50% false positives for marker LANDCOVER
<<<<<<< HEAD
            pred_df.loc[(pred_df[new_pred_column] == 'UNDEFINED') 
=======
            pred_df.loc[(pred_df[new_pred_column] == 'UNDEFINED')
                            & (~pred_df[new_pred_column].str.startswith('DOUBT'))
>>>>>>> 698d7077
                            & (pred_df[conf.columns['crop_declared']].isin(['956', '957', '9831']))
                            & (pred_df['pred1'] != 'MON_LC_ARABLE'),
                        new_pred_column] = 'DOUBT:HERBS-UNCONFIRMED'

            # If parcel was declared as 'aardbeien', but is not confirmed as MON_LC_ARABLE 
            # classified as such: doubt
            # Remark: - those gave > 50% false positives for marker LANDCOVER_EARLY
            #         - gave 33-50% false positives for marker LANDCOVER
<<<<<<< HEAD
            pred_df.loc[(pred_df[new_pred_column] == 'UNDEFINED') 
                            & (pred_df[conf.columns['crop_declared']].isin(['9516']))
                            & (pred_df['pred1'] != 'MON_LC_ARABLE'),
                        new_pred_column] = 'RISKY_DOUBT:AARDBEIEN-UNCONFIRMED'
=======
            pred_df.loc[(pred_df[new_pred_column] == 'UNDEFINED')
                            & (~pred_df[new_pred_column].str.startswith('DOUBT'))
                            & (pred_df[conf.columns['crop_declared']].isin(['9516']))
                            & (pred_df['pred1'] != 'MON_LC_ARABLE'),
                        new_pred_column] = 'DOUBT:AARDBEIEN-UNCONFIRMED'
>>>>>>> 698d7077

            # Declared class was not correct, but groundtruth class is permanent
            # TODO: probably dirty this is hardcoded here!
            pred_df.loc[(pred_df[new_pred_column] == 'UNDEFINED')
<<<<<<< HEAD
                            & (pred_df[conf.columns['class_declared']] != pred_df['pred1'])
                            & (pred_df['pred1'].isin(['MON_LC_BOS', 'MON_LC_HEIDE', 'MON_LC_OVERK_LOO'])),
                      new_pred_column] = 'RISKY_DOUBT:DECL<>PRED-PRED=' + pred_df['pred1'].map(str)

            # If parcel was declared as 9410 and classified as ARABLE, set to doubt
            pred_df.loc[(pred_df[new_pred_column] == 'UNDEFINED') 
                            & (pred_df[conf.columns['crop_declared']].isin(['9410']))
                            & (pred_df['pred1'] == 'MON_LC_ARABLE'),
                        new_pred_column] = 'DOUBT:STAMSLABONEN-SEEN-AS-ARABLE'

            # If parcel was declared as 9602 and classified as FRUIT, set to doubt
            pred_df.loc[(pred_df[new_pred_column] == 'UNDEFINED') 
                            & (pred_df[conf.columns['crop_declared']].isin(['9602']))
                            & (pred_df['pred1'] == 'MON_LC_FRUIT'),
                        new_pred_column] = 'DOUBT:BOOM/FRUITKWEEK-UNCONFIRMED'

            # If parcel was declared as one of the following and classified as GRASSES, set to RISKY_DOUBT
            pred_df.loc[(pred_df[new_pred_column] == 'UNDEFINED')
                            & (pred_df[conf.columns['crop_declared']].isin(['36', '895', '9582']))
                            & (pred_df['pred1'] == 'MON_LC_GRASSES'),
                        new_pred_column] = 'RISKY_DOUBT:SEEN-AS-GRASSES'

            # If parcel was declared as one of the following and classified as ARABLE, set to RISKY_DOUBT
            pred_df.loc[(pred_df[new_pred_column] == 'UNDEFINED') 
                            & (pred_df[conf.columns['crop_declared']].isin(['601', '644', '932', '9412', '9584']))
                            & (pred_df['pred1'] == 'MON_LC_ARABLE'),
                        new_pred_column] = 'RISKY_DOUBT:SEEN-AS-ARABLE'

            # If parcel was declared as one of the following and classified as FABACEAE, set to RISKY_DOUBT
            pred_df.loc[(pred_df[new_pred_column] == 'UNDEFINED') 
                            & (pred_df[conf.columns['crop_declared']].isin(['9546']))
                            & (pred_df['pred1'] == 'MON_LC_FABACEAE'),
                        new_pred_column] = 'RISKY_DOUBT:SAVOOIKOOL-SEEN-AS-FABACEAE'
=======
                            & (~pred_df[new_pred_column].str.startswith('DOUBT'))
                            & (pred_df[conf.columns['class_declared']] != pred_df['pred1'])
                            & (pred_df['pred1'].isin(['MON_LC_BOS', 'MON_LC_HEIDE', 'MON_LC_OVERK_LOO'])),
                      new_pred_column] = 'DOUBT_RISK:DECL<>PRED-PRED=' + pred_df['pred1'].map(str)
>>>>>>> 698d7077

        elif conf.marker['markertype'] in ('CROPGROUP', 'CROPGROUP_EARLY'):
            logger.info("Apply some marker-specific doubt algorythms")
            
            # Red parcels declared as MON_TRITICALE always seem to be predicted wrong, so place them in doubt
            pred_df.loc[(pred_df[new_pred_column] == 'UNDEFINED') 
                            & (pred_df[conf.columns['class_declared']] != pred_df['pred1'])
                            & (pred_df[conf.columns['class_declared']] == 'MON_TRITICALE'),
                        new_pred_column] = 'RISKY_DOUBT:TRITICALE-UNCONFIRMED'           

            # Red parcels with MON_HEIDE seem to have a difficult time seeing the difference between MON_HEIDE and MON_GRASSEN
            pred_df.loc[(pred_df[new_pred_column] == 'UNDEFINED') 
                            & (pred_df[conf.columns['class_declared']] != pred_df['pred1'])
                            & (pred_df['pred1'] == 'MON_HEIDE'),
                        new_pred_column] = 'RISKY_DOUBT:HEIDE-UNCONFIRMED'

            '''
            # Note: this will INCREASE the alpha errors, because we remove a large portion of red parcels to doubt (~886 parcels => 16 alpha errors)
            pred_df.loc[((pred_df[new_pred_column] == 'UNDEFINED') | (~pred_df[new_pred_column].str.startswith('DOUBT')))
                            & (pred_df[conf.columns['class_declared']] != pred_df['pred1'])
                            & (pred_df[conf.columns['class_declared']] == 'MON_GRASSEN'),
                        new_pred_column] = 'RISKY_DOUBT:GRASSEN-UNCONFIRMED'              
            '''           

    # Accuracy with few pixels might be lower, so set those to doubt
    if apply_doubt_min_nb_pixels is True:
        pred_df.loc[(pred_df[conf.columns['pixcount_s1s2']] < conf.marker.getfloat('min_nb_pixels'))
                        & (~pred_df[new_pred_column].str.startswith('DOUBT')),
                    new_pred_column] = 'DOUBT:NOT_ENOUGH_PIXELS'

    # Finally, predictions that have no value yet, get the original prediction      
    pred_df.loc[pred_df[new_pred_column] == 'UNDEFINED',
                new_pred_column] = pred_df['pred1']<|MERGE_RESOLUTION|>--- conflicted
+++ resolved
@@ -43,21 +43,12 @@
         force (bool, optional): [description]. Defaults to False.
     """
     
-<<<<<<< HEAD
-=======
-    ''' TODO: Check disabled... review!!!
->>>>>>> 698d7077
     # If force is false and output exists, already, return
     if(force is False
        and os.path.exists(output_predictions_filepath)):
         logger.warning(f"calc_top3_and_consolidation: output file exist and force is False, so stop: {output_predictions_filepath}")
         return
-<<<<<<< HEAD
-    
-=======
-    '''
-
->>>>>>> 698d7077
+
     # Read input files
     logger.info("Read input file")
     proba_df = pdh.read_file(input_parcel_probabilities_filepath)
@@ -189,11 +180,6 @@
 
     # Calculate predictions with doubt column
     classes_to_ignore = conf.marker.getlist('classes_to_ignore')
-<<<<<<< HEAD
-=======
-    
-    
->>>>>>> 698d7077
 
     # Init with the standard prediction 
     pred_df[new_pred_column] = 'UNDEFINED'
@@ -217,11 +203,7 @@
         if doubt_pred_ne_input_proba1_st_pct > 0:
             if doubt_pred_ne_input_proba1_st_pct > 100:
                 raise Exception(f"doubt_pred_ne_input_proba1_st_pct should be float from 0 till 100, not {doubt_pred_ne_input_proba1_st_pct}")
-<<<<<<< HEAD
-            pred_df.loc[(pred_df[new_pred_column] == 'UNDEFINED') 
-=======
-            pred_df.loc[(pred_df[new_pred_column] == 'UNDEFINED')
->>>>>>> 698d7077
+            pred_df.loc[(pred_df[new_pred_column] == 'UNDEFINED') 
                             & (pred_df['pred1'] != pred_df[conf.columns['class_declared']])
                             & (pred_df['pred1_prob'].map(float) < (doubt_pred_ne_input_proba1_st_pct/100)),
                         new_pred_column] = 'DOUBT:PRED<>INPUT-PROBA1<X'
@@ -261,45 +243,20 @@
             pred_df.loc[(pred_df[new_pred_column] == 'UNDEFINED') 
                             & (pred_df[conf.columns['class_declared']] == 'MON_LC_FALLOW')
                             & (pred_df['pred1'] != 'MON_LC_FALLOW'),
-<<<<<<< HEAD
                         new_pred_column] = 'RISKY_DOUBT:FALLOW-UNCONFIRMED'
-=======
-                        new_pred_column] = 'DOUBT_RISK:FALLOW-UNCONFIRMED'
-
-            # If parcel was declared as fruit, and is classified as grass, set to doubt
-            # Remark: those gave 90% false positives for marker LANDCOVER
-            pred_df.loc[(pred_df[new_pred_column] == 'UNDEFINED')
-                            & (~pred_df[new_pred_column].str.startswith('DOUBT'))
-                            & (pred_df[conf.columns['class_declared']] == 'MON_LC_FRUIT')
-                            & (pred_df['pred1'] == 'MON_LC_GRASSES'),
-                        new_pred_column] = 'DOUBT:FRUIT-SEEN-AS-GRASSES'
->>>>>>> 698d7077
 
             # If parcel was declared as "9603: Boomkweek-sierplanten", but is not 
             # classified as such: doubt
             # Remark: they gave 50% false positives for marker LANDCOVER
-<<<<<<< HEAD
             pred_df.loc[(pred_df[new_pred_column] == 'UNDEFINED') 
                             & (pred_df[conf.columns['crop_declared']].isin(['9603']))
                             & (pred_df['pred1'] == 'MON_LC_GRASSES'),
                         new_pred_column] = 'RISKY_DOUBT:BOOMSIER-SEEN-AS-GRASSES'
-=======
-            pred_df.loc[(pred_df[new_pred_column] == 'UNDEFINED')
-                            & (~pred_df[new_pred_column].str.startswith('DOUBT'))
-                            & (pred_df[conf.columns['crop_declared']].isin(['9603']))
-                            & (pred_df['pred1'] == 'MON_LC_GRASSES'),
-                        new_pred_column] = 'DOUBT_RISK:BOOMSIER-SEEN-AS-GRASSES'
->>>>>>> 698d7077
 
             # If parcel was declared as grain, but is not classified as MON_LC_ARABLE: doubt
             # Remark: - those gave > 50% false positives for marker LANDCOVER_EARLY
             #         - gave > 33 % false positives for marker LANDCOVER
-<<<<<<< HEAD
-            pred_df.loc[(pred_df[new_pred_column] == 'UNDEFINED') 
-=======
-            pred_df.loc[(pred_df[new_pred_column] == 'UNDEFINED')
-                            & (~pred_df[new_pred_column].str.startswith('DOUBT'))
->>>>>>> 698d7077
+            pred_df.loc[(pred_df[new_pred_column] == 'UNDEFINED') 
                             & (pred_df[conf.columns['crop_declared']].isin(['39', '311', '321', '322', '331', '342', '639', '646']))
                             & (pred_df['pred1'] != 'MON_LC_ARABLE'),
                         new_pred_column] = 'RISKY_DOUBT:GRAIN-UNCONFIRMED'
@@ -308,7 +265,6 @@
             # classified as such: doubt
             # Remark: - those gave > 50% false positives for marker LANDCOVER_EARLY
             #         - gave 33-100% false positives for marker LANDCOVER
-<<<<<<< HEAD
             pred_df.loc[(pred_df[new_pred_column] == 'UNDEFINED') 
                             & (pred_df[conf.columns['crop_declared']].isin(['43', '51', '52', '721', '722', '731', '732', '831', '931', '8410']))
                             & (pred_df['pred1'] != 'MON_LC_FABACEAE'),
@@ -323,18 +279,6 @@
             # If parcel was declared as some arable crops (9534 = knolvenkel), and is classified as fabaceae, set to doubt
             # Remark: those gave 100% false positives for marker LANDCOVER
             pred_df.loc[(pred_df[new_pred_column] == 'UNDEFINED')
-=======
-            pred_df.loc[(pred_df[new_pred_column] == 'UNDEFINED')
-                            & (~pred_df[new_pred_column].str.startswith('DOUBT'))
-                            & (pred_df[conf.columns['crop_declared']].isin(['43', '51', '52', '721', '722', '731', '732', '831', '931', '8410']))
-                            & (pred_df['pred1'] != 'MON_LC_FABACEAE'),
-                        new_pred_column] = 'DOUBT_RISK:FABACEAE-UNCONFIRMED'
-
-            # If parcel was declared as some arable crops, and is classified as fabaceae, set to doubt
-            # Remark: those gave 100% false positives for marker LANDCOVER
-            pred_df.loc[(pred_df[new_pred_column] == 'UNDEFINED')
-                            & (~pred_df[new_pred_column].str.startswith('DOUBT'))
->>>>>>> 698d7077
                             & (pred_df[conf.columns['crop_declared']].isin(['9534']))
                             & (pred_df['pred1'] == 'MON_LC_FABACEAE'),
                         new_pred_column] = 'DOUBT:ARABLE-SEEN-AS-FABACEAE'
@@ -343,12 +287,7 @@
             # MON_LC_ARABLE classified as such: doubt
             # Remark: - those gave > 50% false positives for marker LANDCOVER_EARLY
             #         - gave 33-50% false positives for marker LANDCOVER
-<<<<<<< HEAD
-            pred_df.loc[(pred_df[new_pred_column] == 'UNDEFINED') 
-=======
-            pred_df.loc[(pred_df[new_pred_column] == 'UNDEFINED')
-                            & (~pred_df[new_pred_column].str.startswith('DOUBT'))
->>>>>>> 698d7077
+            pred_df.loc[(pred_df[new_pred_column] == 'UNDEFINED') 
                             & (pred_df[conf.columns['crop_declared']].isin(['956', '957', '9831']))
                             & (pred_df['pred1'] != 'MON_LC_ARABLE'),
                         new_pred_column] = 'DOUBT:HERBS-UNCONFIRMED'
@@ -357,23 +296,14 @@
             # classified as such: doubt
             # Remark: - those gave > 50% false positives for marker LANDCOVER_EARLY
             #         - gave 33-50% false positives for marker LANDCOVER
-<<<<<<< HEAD
             pred_df.loc[(pred_df[new_pred_column] == 'UNDEFINED') 
                             & (pred_df[conf.columns['crop_declared']].isin(['9516']))
                             & (pred_df['pred1'] != 'MON_LC_ARABLE'),
                         new_pred_column] = 'RISKY_DOUBT:AARDBEIEN-UNCONFIRMED'
-=======
-            pred_df.loc[(pred_df[new_pred_column] == 'UNDEFINED')
-                            & (~pred_df[new_pred_column].str.startswith('DOUBT'))
-                            & (pred_df[conf.columns['crop_declared']].isin(['9516']))
-                            & (pred_df['pred1'] != 'MON_LC_ARABLE'),
-                        new_pred_column] = 'DOUBT:AARDBEIEN-UNCONFIRMED'
->>>>>>> 698d7077
 
             # Declared class was not correct, but groundtruth class is permanent
             # TODO: probably dirty this is hardcoded here!
             pred_df.loc[(pred_df[new_pred_column] == 'UNDEFINED')
-<<<<<<< HEAD
                             & (pred_df[conf.columns['class_declared']] != pred_df['pred1'])
                             & (pred_df['pred1'].isin(['MON_LC_BOS', 'MON_LC_HEIDE', 'MON_LC_OVERK_LOO'])),
                       new_pred_column] = 'RISKY_DOUBT:DECL<>PRED-PRED=' + pred_df['pred1'].map(str)
@@ -407,12 +337,6 @@
                             & (pred_df[conf.columns['crop_declared']].isin(['9546']))
                             & (pred_df['pred1'] == 'MON_LC_FABACEAE'),
                         new_pred_column] = 'RISKY_DOUBT:SAVOOIKOOL-SEEN-AS-FABACEAE'
-=======
-                            & (~pred_df[new_pred_column].str.startswith('DOUBT'))
-                            & (pred_df[conf.columns['class_declared']] != pred_df['pred1'])
-                            & (pred_df['pred1'].isin(['MON_LC_BOS', 'MON_LC_HEIDE', 'MON_LC_OVERK_LOO'])),
-                      new_pred_column] = 'DOUBT_RISK:DECL<>PRED-PRED=' + pred_df['pred1'].map(str)
->>>>>>> 698d7077
 
         elif conf.marker['markertype'] in ('CROPGROUP', 'CROPGROUP_EARLY'):
             logger.info("Apply some marker-specific doubt algorythms")
