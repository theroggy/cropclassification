--- conflicted
+++ resolved
@@ -1313,14 +1313,10 @@
         gt_vs_declared_column,
     ] = "FARMER-WRONG:IGNORE:GROUNDTRUTH=" + in_df[
         conf.columns["class_groundtruth"]
-<<<<<<< HEAD
     ].map(
         str
     )
     """
-=======
-    ].map(str)
->>>>>>> 55df2f3c
 
     # If conclusion still UNDEFINED, farmer was simply wrong
     in_df.loc[
@@ -1337,10 +1333,7 @@
         gt_vs_prediction_column,
     ] = "PRED-CORRECT:IGNORE:PREDICTION=GROUNDTRUTH=" + in_df[
         prediction_column_to_use
-<<<<<<< HEAD
-    ].map(
-        str
-    )
+    ].map(str)
     # If not set yet and ground truth same as prediction, prediction OK
     in_df.loc[
         (in_df[gt_vs_prediction_column] == "UNDEFINED")
@@ -1365,9 +1358,6 @@
             ),
             gt_vs_prediction_column,
         ] = "PRED-CORRECT"
-=======
-    ].map(str)
->>>>>>> 55df2f3c
 
     # If declared class in ignored + DOUBT: doubt conclusion
     in_df.loc[
