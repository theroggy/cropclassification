--- conflicted
+++ resolved
@@ -256,7 +256,6 @@
         )
 
         # Process the mosaic images to be generated locally.
-<<<<<<< HEAD
         with logging_redirect_tqdm():
             for image_local in tqdm(images_local):
                 # Prepare index output file path
@@ -265,20 +264,9 @@
                     image_local["path"],
                     index=image_local["index_type"],
                     pixel_type=image_local["pixel_type"],
+                    process_options=image_local["process_options"],
                     force=force,
                 )
-=======
-        for image_local in images_local:
-            # Prepare index output file path
-            raster_index_util.calc_index(
-                image_local["base_image_path"],
-                image_local["path"],
-                index=image_local["index_type"],
-                pixel_type=image_local["pixel_type"],
-                process_options=image_local["process_options"],
-                force=force,
-            )
->>>>>>> 35a6b74a
 
     return periodic_mosaic_params
 
