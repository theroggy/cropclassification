from datetime import datetime, timedelta
from pathlib import Path
from typing import List

import cropclassification.helpers.config_helper as conf
from cropclassification.helpers import log_helper
import cropclassification.preprocess._timeseries_helper as ts_helper
from cropclassification.util import mosaic_util


def calc_periodic_mosaic_task(config_paths: List[Path], default_basedir: Path):
    """
    Runs a periodic mosaic using the setting in the config_paths.

    Args:
        config_paths (List[Path]): the config files to load
        default_basedir (Path): the dir to resolve relative paths in the config
            file to.

    Raises:
        Exception: [description]
        Exception: [description]
    """
    # Read the configuration files
    conf.read_config(config_paths=config_paths, default_basedir=default_basedir)

    # Initialisation of the logging
    log_level = conf.general.get("log_level")
    log_dir = conf.dirs.getpath("log_dir")
    logger = log_helper.main_log_init(log_dir, __name__, log_level)
    logger.info(f"Config used: \n{conf.pformat_config()}")

    # Init some variables
    start_date = datetime.fromisoformat(
        conf.calc_periodic_mosaic_params["start_date_str"]
    )
    end_date_str = conf.calc_periodic_mosaic_params["end_date_str"]
    if end_date_str == "{now}":
        end_date = datetime.now()
    else:
        end_date = datetime.fromisoformat(
            conf.calc_periodic_mosaic_params["end_date_str"]
        )
    end_date_subtract_days = conf.calc_periodic_mosaic_params["end_date_subtract_days"]
    if end_date_subtract_days is not None:
        end_date = end_date - timedelta(int(end_date_subtract_days))

    imageprofiles_to_get = conf.calc_periodic_mosaic_params.getlist(
        "imageprofiles_to_get"
    )
    imageprofiles = conf._get_image_profiles(
        Path(conf.marker["image_profiles_config_filepath"])
    )

    # As we want a weekly calculation, get nearest monday for start and stop day
    start_date = ts_helper.get_monday(start_date)
    end_date = ts_helper.get_monday(end_date)

    if not conf.calc_periodic_mosaic_params.getboolean("simulate"):
<<<<<<< HEAD
        _ = mosaic_util.calc_periodic_mosaic(
            roi_bounds=[161_000, 188_000, 162_000, 189_000],
=======
        _ = openeo_util.calc_periodic_mosaic(
            roi_bounds=(161_000, 188_000, 162_000, 189_000),
>>>>>>> 4d32ae56
            roi_crs=conf.calc_periodic_mosaic_params.getint("roi_crs"),
            start_date=start_date,
            end_date=end_date,
            days_per_period=conf.calc_periodic_mosaic_params.getint("days_per_period"),
            output_dir=Path(conf.calc_periodic_mosaic_params["dest_image_data_dir"]),
            imageprofiles_to_get=imageprofiles_to_get,
            imageprofiles=imageprofiles,
            force=False,
        )<|MERGE_RESOLUTION|>--- conflicted
+++ resolved
@@ -57,13 +57,8 @@
     end_date = ts_helper.get_monday(end_date)
 
     if not conf.calc_periodic_mosaic_params.getboolean("simulate"):
-<<<<<<< HEAD
         _ = mosaic_util.calc_periodic_mosaic(
-            roi_bounds=[161_000, 188_000, 162_000, 189_000],
-=======
-        _ = openeo_util.calc_periodic_mosaic(
             roi_bounds=(161_000, 188_000, 162_000, 189_000),
->>>>>>> 4d32ae56
             roi_crs=conf.calc_periodic_mosaic_params.getint("roi_crs"),
             start_date=start_date,
             end_date=end_date,
