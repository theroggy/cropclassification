# -*- coding: utf-8 -*-
"""
Calaculate the timeseries data per image on DIAS.
"""

import datetime
import glob
import os
from pathlib import Path
import shutil
from typing import List
import dateutil.parser

# Import geofilops here already, if tensorflow is loaded first leads to dll load errors
import geofileops as gfo  # noqa: F401

from cropclassification.helpers import config_helper as conf
from cropclassification.helpers import log_helper
from cropclassification.helpers import raster_helper
<<<<<<< HEAD
from cropclassification.preprocess import _timeseries_calc_per_image as calc_ts
=======
from cropclassification.preprocess import timeseries_calc_dias_onda_per_image as calc_ts
>>>>>>> 82e3cefd
from cropclassification.preprocess import _timeseries_helper as ts_util


def calc_timeseries_task(config_paths: List[Path], default_basedir: Path):
    """
    Runs a calculation of timeseries with the settings in the config_paths.

    Args:
        config_paths (List[Path]): the config files to load
        default_basedir (Path): the dir to resolve relative paths in the config
            file to.

    Raises:
        Exception: [description]
        Exception: [description]
    """
    # Read the configuration files
    conf.read_config(config_paths, default_basedir=default_basedir)

    test = conf.calc_timeseries_params.getboolean("test")

    # As we want a weekly calculation, get nearest monday for start and stop day
    start_date = ts_util.get_monday(
        conf.marker["start_date_str"]
    )  # output: vb 2018_2_1 - maandag van week 2 van 2018
    end_date = ts_util.get_monday(conf.marker["end_date_str"])

    calc_year_start = start_date.year
    calc_year_stop = end_date.year
    calc_month_start = start_date.month
    calc_month_stop = end_date.month

    # Init logging
    base_log_dir = conf.dirs.getpath("log_dir")
    log_level = conf.general.get("log_level")
    if test:
        base_log_dir = base_log_dir.parent / f"{base_log_dir.name}_test"
    log_dir = base_log_dir / f"calc_dias_{datetime.datetime.now():%Y-%m-%d_%H-%M-%S}"

    # Clean test log dir if it exist
    if test and base_log_dir.exists():
        shutil.rmtree(base_log_dir)

    global logger
    logger = log_helper.main_log_init(log_dir, __name__, log_level)
    logger.info(f"Config used: \n{conf.pformat_config()}")

    if test:
        logger.info(
            f"As we are testing, clean all test logging and use new log_dir: {log_dir}"
        )

    # Write the consolidated config as ini file again to the run dir
    config_used_path = log_dir / "config_used.ini"
    with open(config_used_path, "w") as config_used_file:
        conf.config.write(config_used_file)

    # TODO: this shouldn't be hardcoded!
    input_parcel_filename = conf.calc_timeseries_params.getpath("input_parcel_filename")
    input_features_filename = Path(
        f"{input_parcel_filename.stem}_bufm5{input_parcel_filename.suffix}"
    )
    input_preprocessed_dir = conf.dirs.getpath("input_preprocessed_dir")
    input_features_path = input_preprocessed_dir / input_features_filename

    # Init output dir
    timeseries_per_image_dir = conf.dirs.getpath("timeseries_per_image_dir")
    if not test:
        output_basedir = timeseries_per_image_dir
    else:
        output_basedir = Path(f"{str(timeseries_per_image_dir)}_test")
        logger.info(f"As we are testing, use test output basedir: {output_basedir}")
    output_dir = output_basedir / input_features_filename.stem
    if test:
        if output_dir.exists():
            logger.info(f"As we are only testing, clean the output dir: {output_dir}")
            # By adding a / at the end, only the contents are recursively deleted
            shutil.rmtree(str(output_dir) + os.sep)

    # Temp dir + clean contents from it.
    temp_dir = conf.dirs.getpath("temp_dir") / "calc_dias"
    logger.info(f"Clean the temp dir {temp_dir}")
    if temp_dir.exists():
        # By adding a / at the end, only the contents are recursively deleted
        shutil.rmtree(str(temp_dir) + os.sep)

    # Process S1 GRD images
    input_image_paths = []
    for year in range(calc_year_start, calc_year_stop + 1):
        # TODO: works, but doesn't seem to be the most elegant code...
        if year < calc_year_stop:
            month_stop = 12
        else:
            month_stop = calc_month_stop
        if year > calc_year_start:
            month_start = 1
        else:
            month_start = calc_month_start
        for month in range(calc_month_start, calc_month_stop + 1):
            input_image_searchstr = (
                f"/mnt/NAS*/CARD/FLANDERS/S1*/L1TC/{year}/{month:02d}/*/*.CARD"
            )
            input_image_paths.extend(glob.glob(input_image_searchstr))
    logger.info(f"Found {len(input_image_paths)} S1 GRD images in the time period")

    # Verify which S1 images we actually want to process...
    tmp_input_image_paths = []
    esaSwitchedProcessingMethod = dateutil.parser.isoparse("2021-02-23").timestamp()
    for input_image_path in input_image_paths:
        input_image_path = Path(input_image_path)
        # Get more detailed info about the image
        try:
            image_info = raster_helper.get_image_info(input_image_path)
        except Exception:
            # If not possible to get info for image, log and skip it
            logger.exception(f"SKIP image: error getting info for {input_image_path}")
            continue

        # Fast-24h <- 2021-02-23 -> NRT-3H
        productTimelinessCategory = (
            "Fast-24h"
            if dateutil.parser.isoparse(image_info["acquisition_date"]).timestamp()
            < esaSwitchedProcessingMethod
            else "NRT-3h"
        )

        # If sentinel1 and wrong productTimelinessCategory, skip: we only
        # want 1 type to evade images used twice
        if (
            image_info["satellite"].startswith("S1")
            and image_info["productTimelinessCategory"] != productTimelinessCategory
        ):
            logger.info(
                f"SKIP image, productTimelinessCategory should be "
                f"'{productTimelinessCategory}', but is: "
                f"{image_info.extra['productTimelinessCategory']} for "
                f"{input_image_path}"
            )
            continue

        tmp_input_image_paths.append(input_image_path)

    input_image_paths = tmp_input_image_paths
    logger.info(f"Found {len(input_image_paths)} S1 GRD images to process")

    if test:
        # Take only the x first images found while testing
        input_image_paths = input_image_paths[:10]
        logger.info(
            f"As we are only testing, process only {len(input_image_paths)} test images"
        )

    try:
        images_bands = [(path, ["VV", "VH"]) for path in input_image_paths]
        calc_ts.calc_stats_per_image(
            features_path=input_features_path,
            id_column=conf.columns["id"],
            images_bands=images_bands,
            output_dir=output_dir,
            temp_dir=temp_dir,
            log_dir=log_dir,
            log_level=log_level,
        )
    except Exception as ex:
        logger.exception(ex)

    # Process S2 images
    input_image_paths = []
    for year in range(calc_year_start, calc_year_stop + 1):
        # TODO: works, but doesn't seem to be the most elegant code...
        if year < calc_year_stop:
            month_stop = 12
        else:
            month_stop = calc_month_stop
        if year > calc_year_start:
            month_start = 1
        else:
            month_start = calc_month_start
        for month in range(month_start, month_stop + 1):
            input_image_searchstr = (
                f"/mnt/NAS*/CARD/FLANDERS/S2*/L2A/{year}/{month:02d}/*/*.SAFE"
            )
            logger.info(f"Search for {input_image_searchstr}")
            input_image_paths.extend(glob.glob(input_image_searchstr))
    logger.info(f"Found {len(input_image_paths)} S2 images to process")

    if test:
        # Take only the x first images found while testing
        input_image_paths = input_image_paths[:10]
        logger.info(
            f"As we are only testing, process only {len(input_image_paths)} test images"
        )

    # TODO: refactor underlying code so the SCL band is used regardless of it being
    # passed here
    max_cloudcover_pct = conf.timeseries.getfloat("max_cloudcover_pct")
    # Verify which S1 images we actually want to process...
    tmp_input_image_paths = []
    for input_image_path in input_image_paths:
        input_image_path = Path(input_image_path)

        # Get more detailed info about the image
        try:
            image_info = raster_helper.get_image_info(input_image_path)
        except Exception:
            # If not possible to get info for image, log and skip it
            logger.exception(f"SKIP image: error getting info for {input_image_path}")
            continue

        # If sentinel2 and cloud coverage too high... skip
        if (
            max_cloudcover_pct >= 0
            and image_info.imagetype.startswith("S2")
            and image_info.extra["Cloud_Coverage_Assessment"] > max_cloudcover_pct
        ):
            logger.info(
                "SKIP image, Cloud_Coverage_Assessment: "
                f"{image_info.extra['Cloud_Coverage_Assessment']:0.2f} > "
                f"{max_cloudcover_pct} for {input_image_path}"
            )
            continue

        tmp_input_image_paths.append(input_image_path)

    try:
        bands = conf.timeseries.getlist("s2bands")
        images_bands = [(path, bands) for path in input_image_paths]
        calc_ts.calc_stats_per_image(
            features_path=input_features_path,
            id_column=conf.columns["id"],
            images_bands=images_bands,
            output_dir=output_dir,
            temp_dir=temp_dir,
            log_dir=log_dir,
            log_level=log_level,
        )
    except Exception as ex:
        logger.exception(ex)

    # Process S1 Coherence images
    input_image_paths = []
    for year in range(calc_year_start, calc_year_stop + 1):
        # TODO: works, but doesn't seem to be the most elegant code...
        if year < calc_year_stop:
            month_stop = 12
        else:
            month_stop = calc_month_stop
        if year > calc_year_start:
            month_start = 1
        else:
            month_start = calc_month_start
        for month in range(calc_month_start, calc_month_stop + 1):
            input_image_searchstr = (
                f"/mnt/NAS*/CARD/FLANDERS/S1*/L1CO/{year}/{month:02d}/*/*.CARD"
            )
            input_image_paths.extend(glob.glob(input_image_searchstr))
    logger.info(f"Found {len(input_image_paths)} S1 Coherence images to process")

    if test:
        # Take only the x first images found while testing
        input_image_paths = input_image_paths[:10]
        logger.info(
            f"As we are only testing, process only {len(input_image_paths)} test images"
        )

    input_image_paths = [
        Path(input_image_path) for input_image_path in input_image_paths
    ]

    try:
        images_bands = [(path, ["VV", "VH"]) for path in input_image_paths]
        calc_ts.calc_stats_per_image(
            features_path=input_features_path,
            id_column=conf.columns["id"],
            images_bands=images_bands,
            output_dir=output_dir,
            temp_dir=temp_dir,
            log_dir=log_dir,
            log_level=log_level,
        )
    except Exception as ex:
        logger.exception(ex)


if __name__ == "__main__":
    raise Exception("Not implemented")<|MERGE_RESOLUTION|>--- conflicted
+++ resolved
@@ -17,12 +17,8 @@
 from cropclassification.helpers import config_helper as conf
 from cropclassification.helpers import log_helper
 from cropclassification.helpers import raster_helper
-<<<<<<< HEAD
 from cropclassification.preprocess import _timeseries_calc_per_image as calc_ts
-=======
-from cropclassification.preprocess import timeseries_calc_dias_onda_per_image as calc_ts
->>>>>>> 82e3cefd
-from cropclassification.preprocess import _timeseries_helper as ts_util
+from cropclassification.preprocess import _timeseries_helper as ts_helper
 
 
 def calc_timeseries_task(config_paths: List[Path], default_basedir: Path):
@@ -44,10 +40,10 @@
     test = conf.calc_timeseries_params.getboolean("test")
 
     # As we want a weekly calculation, get nearest monday for start and stop day
-    start_date = ts_util.get_monday(
+    start_date = ts_helper.get_monday(
         conf.marker["start_date_str"]
     )  # output: vb 2018_2_1 - maandag van week 2 van 2018
-    end_date = ts_util.get_monday(conf.marker["end_date_str"])
+    end_date = ts_helper.get_monday(conf.marker["end_date_str"])
 
     calc_year_start = start_date.year
     calc_year_stop = end_date.year
