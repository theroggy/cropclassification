--- conflicted
+++ resolved
@@ -46,12 +46,8 @@
     calc_month_stop = end_date.month
 
     # Init logging
-<<<<<<< HEAD
-    base_log_dir = conf.dirs.getpath("log_dir")
-=======
     base_log_dir = conf.dirs.getpath('log_dir')
     log_level = conf.general.get("log_level")
->>>>>>> 0b9b7473
     if test:
         base_log_dir = base_log_dir.parent / f"{base_log_dir.name}_test"
     log_dir = base_log_dir / f"calc_dias_{datetime.datetime.now():%Y-%m-%d_%H-%M-%S}"
@@ -128,21 +124,12 @@
             month_start = 1
         else:
             month_start = calc_month_start
-<<<<<<< HEAD
         for month in range(calc_month_start, calc_month_stop + 1):
             input_image_searchstr = (
                 f"/mnt/NAS*/CARD/FLANDERS/S1*/L1TC/{year}/{month:02d}/*/*.CARD"
             )
             input_image_paths.extend(glob.glob(input_image_searchstr))
     logger.info(f"Found {len(input_image_paths)} S1 GRD images to process")
-=======
-        for month in range(calc_month_start, calc_month_stop+1):
-            input_image_searchstr = f"/mnt/NAS*/CARD/FLANDERS/S1*/L1TC/{year}/{month:02d}/*/*.CARD"
-            input_image_searchstr = "X:/Monitoring/Markers/playground/tmp/*.CARD"
-            input_image_filepaths.extend(glob.glob(input_image_searchstr))
-    input_image_filepaths = list(set(input_image_filepaths))
-    logger.info(f"Found {len(input_image_filepaths)} S1 GRD images to process")
->>>>>>> 0b9b7473
 
     if test:
         # Take only the x first images found while testing
@@ -157,7 +144,6 @@
 
     try:
         calc_ts.calc_stats_per_image(
-<<<<<<< HEAD
             features_path=input_features_path,
             id_column=conf.columns["id"],
             image_paths=input_image_paths,
@@ -165,17 +151,8 @@
             output_dir=output_dir,
             temp_dir=temp_dir,
             log_dir=log_dir,
-        )
-=======
-                features_filepath=input_features_filepath,
-                id_column=conf.columns['id'],
-                image_paths=input_image_filepaths,
-                bands=['VV', 'VH'],
-                output_dir=output_dir,
-                temp_dir=temp_dir,
-                log_dir=log_dir,
-                log_level=log_level)
->>>>>>> 0b9b7473
+            log_level=log_level,
+        )
     except Exception as ex:
         logger.exception(ex)
 
@@ -215,7 +192,6 @@
 
     try:
         calc_ts.calc_stats_per_image(
-<<<<<<< HEAD
             features_path=input_features_path,
             id_column=conf.columns["id"],
             image_paths=input_image_paths,
@@ -223,19 +199,9 @@
             output_dir=output_dir,
             temp_dir=temp_dir,
             log_dir=log_dir,
+            log_level=log_level,
             max_cloudcover_pct=max_cloudcover_pct,
         )
-=======
-                features_filepath=input_features_filepath,
-                id_column=conf.columns['id'],
-                image_paths=input_image_filepaths,
-                bands=conf.timeseries.getlist('s2bands'),
-                output_dir=output_dir,
-                temp_dir=temp_dir,
-                log_dir=log_dir,
-                log_level=log_level,
-                max_cloudcover_pct=max_cloudcover_pct)
->>>>>>> 0b9b7473
     except Exception as ex:
         logger.exception(ex)
 
@@ -270,7 +236,6 @@
     ]
 
     try:
-<<<<<<< HEAD
         calc_ts.calc_stats_per_image(
             features_path=input_features_path,
             id_column=conf.columns["id"],
@@ -279,17 +244,8 @@
             output_dir=output_dir,
             temp_dir=temp_dir,
             log_dir=log_dir,
-        )
-=======
-        calc_ts.calc_stats_per_image(features_filepath=input_features_filepath,
-                id_column=conf.columns['id'],
-                image_paths=input_image_filepaths,
-                bands=['VV', 'VH'],
-                output_dir=output_dir,
-                temp_dir=temp_dir,
-                log_dir=log_dir,
-                log_level=log_level)
->>>>>>> 0b9b7473
+            log_level=log_level,
+        )
     except Exception as ex:
         logger.exception(ex)
 
