from datetime import datetime
import logging
from pathlib import Path
import tempfile
from typing import List

import geofileops as gfo

from cropclassification.helpers import config_helper as conf
from cropclassification.util import openeo_util
from cropclassification.util.openeo_util import ImageProfile
from cropclassification.util import zonal_stats_bulk

# First define/init some general variables/constants
# -------------------------------------------------------------

# Get a logger...
logger = logging.getLogger(__name__)

# The real work
# -------------------------------------------------------------


def calculate_periodic_timeseries(
    input_parcel_path: Path,
    start_date: datetime,
    end_date: datetime,
    sensordata_to_get: List[ImageProfile],
    dest_image_data_dir: Path,
    dest_data_dir: Path,
    nb_parallel: int,
):
    """
    Calculate timeseries data for the input parcels.

    args
        data_to_get: an array with data you want to be calculated: check out the
            constants starting with DATA_TO_GET... for the options.
    """
    # As we want a weekly calculation, get nearest monday for start and stop day
    days_per_period = 7
    roi_info = gfo.get_layerinfo(input_parcel_path)

<<<<<<< HEAD
    periodic_images_result = openeo_util.get_images(
        roi_bounds=tuple(roi_info.total_bounds),
=======
    periodic_images_result = openeo_util.calc_periodic_mosaic(
        roi_bounds=roi_info.total_bounds,
>>>>>>> 4d32ae56
        roi_crs=roi_info.crs,
        start_date=start_date,
        end_date=end_date,
        days_per_period=days_per_period,
        output_dir=dest_image_data_dir,
        images_to_get=sensordata_to_get,
        force=False,
    )

    # Now calculate the timeseries
    images_bands = [
        (image_path, imageprofile.bands)
        for image_path, imageprofile in periodic_images_result
    ]
    temp_dir = conf.dirs.getpath("temp_dir")
    if temp_dir == "None":
        temp_dir = Path(tempfile.gettempdir())
    zonal_stats_bulk.zonal_stats(
        vector_path=input_parcel_path,
        id_column=conf.columns["id"],
        rasters_bands=images_bands,
        output_dir=dest_data_dir,
        stats=["count", "mean", "median", "std", "min", "max"],  # type: ignore[arg-type]
        engine="pyqgis",
        nb_parallel=nb_parallel,
    )

    """
    for image_path in periodic_images:
        output_path = (
            dest_data_dir / f"{input_parcel_path.stem}__{image_path.stem}.gpkg"
        )
        geoops_util.zonal_stats(
            input_vector_path=input_parcel_path,
            input_raster_path=image_path,
            output_path=output_path,
        )
    """<|MERGE_RESOLUTION|>--- conflicted
+++ resolved
@@ -41,13 +41,8 @@
     days_per_period = 7
     roi_info = gfo.get_layerinfo(input_parcel_path)
 
-<<<<<<< HEAD
-    periodic_images_result = openeo_util.get_images(
-        roi_bounds=tuple(roi_info.total_bounds),
-=======
     periodic_images_result = openeo_util.calc_periodic_mosaic(
         roi_bounds=roi_info.total_bounds,
->>>>>>> 4d32ae56
         roi_crs=roi_info.crs,
         start_date=start_date,
         end_date=end_date,
