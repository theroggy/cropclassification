from datetime import datetime
import logging
from pathlib import Path
import tempfile
from typing import List

import geofileops as gfo

from cropclassification.helpers import config_helper as conf
from cropclassification.util import mosaic_util
<<<<<<< HEAD
from cropclassification.util.mosaic_util import ImageProfile
=======
>>>>>>> 7869da2d
from cropclassification.util import zonal_stats_bulk

# Get a logger...
logger = logging.getLogger(__name__)


def calculate_periodic_timeseries(
    input_parcel_path: Path,
    start_date: datetime,
    end_date: datetime,
    imageprofiles_to_get: List[str],
    dest_image_data_dir: Path,
    dest_data_dir: Path,
    nb_parallel: int,
):
    """
    Calculate timeseries data for the input parcels.

    args
        imageprofiles_to_get: an array with data you want to be calculated.
    """
    # As we want a weekly calculation, get nearest monday for start and stop day
    days_per_period = 7
    roi_info = gfo.get_layerinfo(input_parcel_path)

    periodic_images_result = mosaic_util.calc_periodic_mosaic(
<<<<<<< HEAD
        roi_bounds=tuple(roi_info.total_bounds),
=======
        roi_bounds=roi_info.total_bounds,
>>>>>>> 7869da2d
        roi_crs=roi_info.crs,
        start_date=start_date,
        end_date=end_date,
        days_per_period=days_per_period,
        output_base_dir=dest_image_data_dir,
        imageprofiles_to_get=imageprofiles_to_get,
        imageprofiles=conf.image_profiles,
        force=False,
    )

    # Now calculate the timeseries
    images_bands = [
        (image_info["path"], image_info["bands"])
        for image_info in periodic_images_result
    ]
    temp_dir = conf.dirs.getpath("temp_dir")
    if temp_dir == "None":
        temp_dir = Path(tempfile.gettempdir())
    zonal_stats_bulk.zonal_stats(
        vector_path=input_parcel_path,
        id_column=conf.columns["id"],
        rasters_bands=images_bands,
        output_dir=dest_data_dir,
        stats=["count", "mean", "median", "std", "min", "max"],  # type: ignore[arg-type]
        engine="pyqgis",
        nb_parallel=nb_parallel,
    )

    """
    for image_path in periodic_images:
        output_path = (
            dest_data_dir / f"{input_parcel_path.stem}__{image_path.stem}.gpkg"
        )
        geoops_util.zonal_stats(
            input_vector_path=input_parcel_path,
            input_raster_path=image_path,
            output_path=output_path,
        )
    """<|MERGE_RESOLUTION|>--- conflicted
+++ resolved
@@ -8,10 +8,6 @@
 
 from cropclassification.helpers import config_helper as conf
 from cropclassification.util import mosaic_util
-<<<<<<< HEAD
-from cropclassification.util.mosaic_util import ImageProfile
-=======
->>>>>>> 7869da2d
 from cropclassification.util import zonal_stats_bulk
 
 # Get a logger...
@@ -38,11 +34,7 @@
     roi_info = gfo.get_layerinfo(input_parcel_path)
 
     periodic_images_result = mosaic_util.calc_periodic_mosaic(
-<<<<<<< HEAD
-        roi_bounds=tuple(roi_info.total_bounds),
-=======
         roi_bounds=roi_info.total_bounds,
->>>>>>> 7869da2d
         roi_crs=roi_info.crs,
         start_date=start_date,
         end_date=end_date,
