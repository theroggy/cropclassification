--- conflicted
+++ resolved
@@ -143,19 +143,11 @@
     #     groups above the data and evades having to do
     #     .reset_index(level=class_balancing_column_NAME, drop=True)
     #     to get rid of the group level
-<<<<<<< HEAD
-    df_test = df_in.groupby(class_balancing_column, group_keys=False).apply(
-        pd.DataFrame.sample, frac=0.20
-    )
-    logger.debug(
-        f"df_test after sampling 20% of data per class, shape: {df_test.shape}"
-=======
     test_df = df_in.groupby(class_balancing_column, group_keys=False).apply(
         pd.DataFrame.sample, frac=0.20
     )
     logger.debug(
         f"df_test after sampling 20% of data per class, shape: {test_df.shape}"
->>>>>>> c80298ad
     )
 
     # The candidate parcel for training are all non-test parcel
@@ -164,21 +156,12 @@
 
     # Remove parcel with too few pixels from the train sample
     min_pixcount = conf.marker.getfloat("min_nb_pixels_train")
-<<<<<<< HEAD
-    df_train_base = df_train_base[
-        df_train_base[conf.columns["pixcount_s1s2"]] >= min_pixcount
-    ]
-    logger.debug(
-        "Number of parcels in df_train_base after filter on pixcount >= "
-        f"{min_pixcount}: {len(df_train_base)}"
-=======
     train_base_df = train_base_df[
         train_base_df[conf.columns["pixcount_s1s2"]] >= min_pixcount
     ]
     logger.debug(
         "Number of parcels in df_train_base after filter on pixcount >= "
         f"{min_pixcount}: {len(train_base_df)}"
->>>>>>> c80298ad
     )
 
     # Some classes shouldn't be used for training... so remove them!
@@ -186,13 +169,8 @@
         "Remove 'classes_to_ignore_for_train' from train sample (= where "
         f"{class_column} is in: {conf.marker.getlist('classes_to_ignore_for_train')}"
     )
-<<<<<<< HEAD
-    df_train_base = df_train_base[
-        ~df_train_base[class_column].isin(
-=======
     train_base_df = train_base_df[
         ~train_base_df[class_column].isin(
->>>>>>> c80298ad
             conf.marker.getlist("classes_to_ignore_for_train")
         )
     ]
@@ -202,24 +180,15 @@
         f"Remove 'classes_to_ignore' from train sample (= where {class_column} is in: "
         f"{conf.marker.getlist('classes_to_ignore')}"
     )
-<<<<<<< HEAD
-    df_train_base = df_train_base[
-        ~df_train_base[class_column].isin(conf.marker.getlist("classes_to_ignore"))
-=======
     train_base_df = train_base_df[
         ~train_base_df[class_column].isin(conf.marker.getlist("classes_to_ignore"))
->>>>>>> c80298ad
     ]
 
     # Print the train base result before applying any balancing
     with pd.option_context(
         "display.max_rows", None, "display.max_columns", None
     ):  # type: ignore
-<<<<<<< HEAD
-        count_per_class = df_train_base.groupby(
-=======
         count_per_class = train_base_df.groupby(
->>>>>>> c80298ad
             class_balancing_column, as_index=False
         ).size()
         logger.info(
@@ -235,11 +204,7 @@
         #           size than other classes
         #         - this results in a relatively high accuracy in overall numbers, but
         #           the small classes are not detected at all
-<<<<<<< HEAD
-        df_train = df_train_base.groupby(
-=======
         train_df = train_base_df.groupby(
->>>>>>> c80298ad
             class_balancing_column, group_keys=False
         ).apply(pd.DataFrame.sample, frac=0.25)
 
@@ -258,37 +223,22 @@
             f"Cap over {upper_limit}, keep the full number of training sample till "
             f"{lower_limit}, samples smaller than that are oversampled"
         )
-<<<<<<< HEAD
-        df_train = (
-            df_train_base.groupby(class_balancing_column)
-=======
         train_df = (
             train_base_df.groupby(class_balancing_column)
->>>>>>> c80298ad
             .filter(lambda x: len(x) >= upper_limit)
             .groupby(class_balancing_column, group_keys=False)
             .apply(pd.DataFrame.sample, upper_limit)
         )
         # Middle classes use the number as they are
-<<<<<<< HEAD
-        df_train = df_train.append(
-            df_train_base.groupby(class_balancing_column)
-=======
-        train_df = train_df.append(
-            train_base_df.groupby(class_balancing_column)
->>>>>>> c80298ad
+        train_df = train_df.append(
+            train_base_df.groupby(class_balancing_column)
             .filter(lambda x: len(x) < upper_limit)
             .groupby(class_balancing_column)
             .filter(lambda x: len(x) >= lower_limit)
         )
         # For smaller classes, oversample...
-<<<<<<< HEAD
-        df_train = df_train.append(
-            df_train_base.groupby(class_balancing_column)
-=======
-        train_df = train_df.append(
-            train_base_df.groupby(class_balancing_column)
->>>>>>> c80298ad
+        train_df = train_df.append(
+            train_base_df.groupby(class_balancing_column)
             .filter(lambda x: len(x) < lower_limit)
             .groupby(class_balancing_column, group_keys=False)
             .apply(pd.DataFrame.sample, lower_limit, replace=True)
@@ -304,46 +254,6 @@
         # For the larger classes, leave the samples larger but cap
         cap_count_limit1 = 100000
         cap_train_limit1 = 30000
-<<<<<<< HEAD
-        logger.info(f"Cap balancing classes over {cap_count_limit1} to {cap_train_limit1}")
-        df_train = pd.DataFrame()
-        df_train_cap = (df_train_base
-                    .groupby(class_balancing_column).filter(lambda x: len(x) >= cap_count_limit1)
-                    .groupby(class_balancing_column, group_keys=False))
-        if (len(df_train_cap) > 0):
-            df_train = df_train.append(df_train_cap.apply(pd.DataFrame.sample, cap_train_limit1))
-
-        cap_count_limit2 = 50000
-        cap_train_limit2 = 20000
-        logger.info(f"Cap balancing classes between {cap_count_limit2} and {cap_count_limit1} to {cap_train_limit2}")
-        df_train_cap = (df_train_base
-                .groupby(class_balancing_column).filter(lambda x: len(x) < cap_count_limit1)
-                .groupby(class_balancing_column).filter(lambda x: len(x) >= cap_count_limit2)
-                .groupby(class_balancing_column, group_keys=False))
-        if len(df_train_cap) > 0:
-            df_train = df_train.append(df_train_cap.apply(pd.DataFrame.sample, cap_train_limit2))
-
-        cap_count_limit3 = 20000
-        cap_train_limit3 = 10000
-        logger.info(f"Cap balancing classes between {cap_count_limit3} and {cap_count_limit2} to {cap_train_limit3}")
-        df_train_cap = (df_train_base
-                .groupby(class_balancing_column).filter(lambda x: len(x) < cap_count_limit2)
-                .groupby(class_balancing_column).filter(lambda x: len(x) >= cap_count_limit3)
-                .groupby(class_balancing_column, group_keys=False))
-        if len(df_train_cap) > 0:
-            df_train = df_train.append(df_train_cap.apply(pd.DataFrame.sample, cap_train_limit3))
-
-        cap_count_limit4 = 10000
-        cap_train_limit4 = 10000
-        logger.info(f"Cap balancing classes between {cap_count_limit4} and {cap_count_limit3} to {cap_train_limit4}")
-        df_train_cap = (df_train_base
-                .groupby(class_balancing_column).filter(lambda x: len(x) < cap_count_limit3)
-                .groupby(class_balancing_column).filter(lambda x: len(x) >= cap_count_limit4)
-                .groupby(class_balancing_column, group_keys=False))
-        if len(df_train_cap) > 0:  
-            df_train = df_train.append(df_train_cap.apply(pd.DataFrame.sample, cap_train_limit4))
-
-=======
         logger.info(
             f"Cap balancing classes over {cap_count_limit1} to {cap_train_limit1}"
         )
@@ -398,20 +308,14 @@
             .groupby(class_balancing_column, group_keys=False)
             .apply(pd.DataFrame.sample, cap_train_limit4)
         )
->>>>>>> c80298ad
         oversample_count = 1000
         # Middle classes use the number as they are
         logger.info(
             f"For classes between {cap_count_limit4} and {oversample_count}, just use "
             "all samples"
         )
-<<<<<<< HEAD
-        df_train = df_train.append(
-            df_train_base.groupby(class_balancing_column)
-=======
-        train_df = train_df.append(
-            train_base_df.groupby(class_balancing_column)
->>>>>>> c80298ad
+        train_df = train_df.append(
+            train_base_df.groupby(class_balancing_column)
             .filter(lambda x: len(x) < cap_count_limit4)
             .groupby(class_balancing_column)
             .filter(lambda x: len(x) >= oversample_count)
@@ -421,13 +325,8 @@
             f"For classes smaller than {oversample_count}, oversample to "
             f"{oversample_count}"
         )
-<<<<<<< HEAD
-        df_train = df_train.append(
-            df_train_base.groupby(class_balancing_column)
-=======
-        train_df = train_df.append(
-            train_base_df.groupby(class_balancing_column)
->>>>>>> c80298ad
+        train_df = train_df.append(
+            train_base_df.groupby(class_balancing_column)
             .filter(lambda x: len(x) < oversample_count)
             .groupby(class_balancing_column, group_keys=False)
             .apply(pd.DataFrame.sample, oversample_count, replace=True)
@@ -444,48 +343,6 @@
         df_train = pd.DataFrame()
         upper_count_limit1 = 100000
         upper_train_limit1 = 30000
-<<<<<<< HEAD
-        logger.info(f"Cap balancing classes over {upper_count_limit1} to {upper_train_limit1}")
-        df_train_cap = (df_train_base
-                    .groupby(class_balancing_column).filter(lambda x: len(x) >= upper_count_limit1)
-                    .groupby(class_balancing_column, group_keys=False))                    
-        if (len(df_train_cap) > 0):
-            df_train = df_train.append(df_train_cap.apply(pd.DataFrame.sample, upper_train_limit1))
-
-        upper_count_limit2 = 50000
-        upper_train_limit2 = 20000
-        logger.info(f"Cap balancing classes between {upper_count_limit2} and {upper_count_limit1} to {upper_train_limit2}")
-        df_train_cap = (df_train_base
-                .groupby(class_balancing_column).filter(lambda x: len(x) < upper_count_limit1)
-                .groupby(class_balancing_column).filter(lambda x: len(x) >= upper_count_limit2)
-                .groupby(class_balancing_column, group_keys=False))                
-        if (len(df_train_cap) > 0):
-            df_train = df_train.append(df_train_cap.apply(pd.DataFrame.sample, upper_train_limit2))
-
-        upper_count_limit3 = 20000
-        upper_train_limit3 = 10000
-        logger.info(f"Cap balancing classes between {upper_count_limit3} and {upper_count_limit2} to {upper_train_limit3}")
-        df_train_cap = (df_train_base
-                .groupby(class_balancing_column).filter(lambda x: len(x) < upper_count_limit2)
-                .groupby(class_balancing_column).filter(lambda x: len(x) >= upper_count_limit3)
-                .groupby(class_balancing_column, group_keys=False))
-        if (len(df_train_cap) > 0):
-            df_train = df_train.append(df_train_cap.apply(pd.DataFrame.sample, upper_train_limit3))
-
-        upper_count_limit4 = 10000
-        upper_train_limit4 = 5000
-        logger.info(f"Cap balancing classes between {upper_count_limit4} and {upper_count_limit3} to {upper_train_limit4}")
-        df_train_cap = (df_train_base
-                .groupby(class_balancing_column).filter(lambda x: len(x) < upper_count_limit3)
-                .groupby(class_balancing_column).filter(lambda x: len(x) >= upper_count_limit4)
-                .groupby(class_balancing_column, group_keys=False))
-        if (len(df_train_cap) > 0):
-            df_train = df_train.append(df_train_cap.apply(pd.DataFrame.sample, upper_train_limit4))
-            
-        # For smaller balancing classes, just use all samples
-        df_train = df_train.append(
-            df_train_base.groupby(class_balancing_column).filter(
-=======
         logger.info(
             f"Cap balancing classes over {upper_count_limit1} to {upper_train_limit1}"
         )
@@ -511,7 +368,7 @@
         if len(train_limit2_df) > 0:
             train_df = train_df.append(
                 train_limit2_df.apply(pd.DataFrame.sample, upper_train_limit2)
-        )
+            )
         upper_count_limit3 = 20000
         upper_train_limit3 = 10000
         logger.info(
@@ -549,7 +406,6 @@
         # For smaller balancing classes, just use all samples
         train_df = train_df.append(
             train_base_df.groupby(class_balancing_column).filter(
->>>>>>> c80298ad
                 lambda x: len(x) < upper_count_limit4
             )
         )
@@ -565,25 +421,15 @@
         # upper_limit
         upper_limit = 10000
         logger.info(f"Cap over {upper_limit}...")
-<<<<<<< HEAD
-        df_train = (
-            df_train_base.groupby(class_balancing_column)
-=======
         train_df = (
             train_base_df.groupby(class_balancing_column)
->>>>>>> c80298ad
             .filter(lambda x: len(x) >= upper_limit)
             .groupby(class_balancing_column, group_keys=False)
             .apply(pd.DataFrame.sample, upper_limit)
         )
         # For smaller classes, just use all samples
-<<<<<<< HEAD
-        df_train = df_train.append(
-            df_train_base.groupby(class_balancing_column).filter(
-=======
         train_df = train_df.append(
             train_base_df.groupby(class_balancing_column).filter(
->>>>>>> c80298ad
                 lambda x: len(x) < upper_limit
             )
         )
@@ -592,11 +438,7 @@
         # In theory the most logical way to balance: make sure all classes have the
         # same amount of training data by undersampling the largest classes and
         # oversampling the small classes.
-<<<<<<< HEAD
-        df_train = df_train_base.groupby(
-=======
         train_df = train_base_df.groupby(
->>>>>>> c80298ad
             class_balancing_column, group_keys=False
         ).apply(pd.DataFrame.sample, 2000, replace=True)
 
@@ -607,11 +449,7 @@
     with pd.option_context(
         "display.max_rows", None, "display.max_columns", None
     ):  # type: ignore
-<<<<<<< HEAD
-        count_per_class = df_train.groupby(
-=======
         count_per_class = train_df.groupby(
->>>>>>> c80298ad
             class_balancing_column, as_index=False
         ).size()
         logger.info(
@@ -619,11 +457,7 @@
             f"{count_per_class}"
         )
         if class_balancing_column != class_column:
-<<<<<<< HEAD
-            count_per_class = df_train.groupby(class_column, as_index=False).size()
-=======
             count_per_class = train_df.groupby(class_column, as_index=False).size()
->>>>>>> c80298ad
             logger.info(
                 "Number of elements per class_column in train dataset:\n"
                 f"{count_per_class}"
@@ -633,21 +467,13 @@
     with pd.option_context(
         "display.max_rows", None, "display.max_columns", None
     ):  # type: ignore
-<<<<<<< HEAD
-        count_per_class = df_test.groupby(class_balancing_column, as_index=False).size()
-=======
         count_per_class = test_df.groupby(class_balancing_column, as_index=False).size()
->>>>>>> c80298ad
         logger.info(
             "Number of elements per class_balancing_column in test dataset:\n"
             f"{count_per_class}"
         )
         if class_balancing_column != class_column:
-<<<<<<< HEAD
-            count_per_class = df_test.groupby(class_column, as_index=False).size()
-=======
             count_per_class = test_df.groupby(class_column, as_index=False).size()
->>>>>>> c80298ad
             logger.info(
                 "Number of elements per class_column in test dataset:\n"
                 f"{count_per_class}"
@@ -655,17 +481,10 @@
 
     # Write to output files
     logger.info("Write the output files")
-<<<<<<< HEAD
-    df_train.set_index(conf.columns["id"], inplace=True)
-    df_test.set_index(conf.columns["id"], inplace=True)
-    pdh.to_file(df_train, output_parcel_train_path)  # The ID column is the index...
-    pdh.to_file(df_test, output_parcel_test_path)  # The ID column is the index...
-=======
     train_df.set_index(conf.columns["id"], inplace=True)
     test_df.set_index(conf.columns["id"], inplace=True)
     pdh.to_file(train_df, output_parcel_train_path)  # The ID column is the index...
     pdh.to_file(test_df, output_parcel_test_path)  # The ID column is the index...
->>>>>>> c80298ad
 
 
 # If the script is run directly...
