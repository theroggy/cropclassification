--- conflicted
+++ resolved
@@ -260,20 +260,6 @@
             .apply(pd.DataFrame.sample, upper_limit)
         )
         # Middle classes use the number as they are
-<<<<<<< HEAD
-        train_df = train_df.append(
-            train_base_df.groupby(class_balancing_column)
-            .filter(lambda x: len(x) < upper_limit)
-            .groupby(class_balancing_column)
-            .filter(lambda x: len(x) >= lower_limit)  # type: ignore
-        )
-        # For smaller classes, oversample...
-        train_df = train_df.append(
-            train_base_df.groupby(class_balancing_column)
-            .filter(lambda x: len(x) < lower_limit)
-            .groupby(class_balancing_column, group_keys=False)
-            .apply(pd.DataFrame.sample, lower_limit, replace=True)  # type: ignore
-=======
         train_df = pd.concat(
             [
                 train_df,
@@ -292,7 +278,6 @@
                 .groupby(class_balancing_column, group_keys=False)
                 .apply(pd.DataFrame.sample, lower_limit, replace=True),
             ]
->>>>>>> 3fb94ff9
         )
 
     elif balancing_strategy == "BALANCING_STRATEGY_MEDIUM2":
@@ -402,12 +387,6 @@
             .groupby(class_balancing_column, group_keys=False)
         )
         if len(train_capped_df) > 0:
-<<<<<<< HEAD
-            train_df = train_df.append(
-                train_capped_df.apply(
-                    pd.DataFrame.sample, oversample_count, replace=True
-                )
-=======
             train_df = pd.concat(
                 [
                     train_df,
@@ -415,7 +394,6 @@
                         pd.DataFrame.sample, oversample_count, replace=True
                     ),
                 ]
->>>>>>> 3fb94ff9
             )
 
     elif balancing_strategy == "BALANCING_STRATEGY_PROPORTIONAL_GROUPS":
@@ -452,18 +430,11 @@
             .groupby(class_balancing_column, group_keys=False)
         )
         if len(train_limit2_df) > 0:
-<<<<<<< HEAD
-            train_df = train_df.append(
-                train_limit2_df.apply(
-                    pd.DataFrame.sample, upper_train_limit2  # type: ignore
-                )
-=======
             train_df = pd.concat(
                 [
                     train_df,
                     train_limit2_df.apply(pd.DataFrame.sample, upper_train_limit2),
                 ]
->>>>>>> 3fb94ff9
             )
         upper_count_limit3 = 20000
         upper_train_limit3 = 10000
@@ -479,18 +450,11 @@
             .groupby(class_balancing_column, group_keys=False)
         )
         if len(train_limit3_df) > 0:
-<<<<<<< HEAD
-            train_df = train_df.append(
-                train_limit3_df.apply(
-                    pd.DataFrame.sample, upper_train_limit3  # type: ignore
-                )
-=======
             train_df = pd.concat(
                 [
                     train_df,
                     train_limit3_df.apply(pd.DataFrame.sample, upper_train_limit3),
                 ]
->>>>>>> 3fb94ff9
             )
         upper_count_limit4 = 10000
         upper_train_limit4 = 5000
@@ -506,18 +470,6 @@
             .groupby(class_balancing_column, group_keys=False)
         )
         if len(train_limit4_df) > 0:
-<<<<<<< HEAD
-            train_df = train_df.append(
-                train_limit4_df.apply(
-                    pd.DataFrame.sample, upper_train_limit4  # type: ignore
-                )
-            )
-        # For smaller balancing classes, just use all samples
-        train_df = train_df.append(
-            train_base_df.groupby(class_balancing_column).filter(
-                lambda x: len(x) < upper_count_limit4
-            )  # type: ignore
-=======
             train_df = pd.concat(
                 [
                     train_df,
@@ -532,7 +484,6 @@
                     lambda x: len(x) < upper_count_limit4
                 ),
             ]
->>>>>>> 3fb94ff9
         )
 
     elif balancing_strategy == "BALANCING_STRATEGY_UPPER_LIMIT":
@@ -553,12 +504,6 @@
             .apply(pd.DataFrame.sample, upper_limit)
         )
         # For smaller classes, just use all samples
-<<<<<<< HEAD
-        train_df = train_df.append(
-            train_base_df.groupby(class_balancing_column).filter(
-                lambda x: len(x) < upper_limit
-            )  # type: ignore
-=======
         train_df = pd.concat(
             [
                 train_df,
@@ -566,7 +511,6 @@
                     lambda x: len(x) < upper_limit
                 ),
             ]
->>>>>>> 3fb94ff9
         )
 
     elif balancing_strategy == "BALANCING_STRATEGY_EQUAL":
@@ -618,10 +562,5 @@
     logger.info("Write the output files")
     train_df.set_index(conf.columns["id"], inplace=True)
     test_df.set_index(conf.columns["id"], inplace=True)
-<<<<<<< HEAD
-    pdh.to_file(train_df, output_parcel_train_path)  # type: ignore
-    pdh.to_file(test_df, output_parcel_test_path)  # type: ignore
-=======
     pdh.to_file(train_df, output_parcel_train_path)  # The ID column is the index...
-    pdh.to_file(test_df, output_parcel_test_path)  # The ID column is the index...
->>>>>>> 3fb94ff9
+    pdh.to_file(test_df, output_parcel_test_path)  # The ID column is the index...