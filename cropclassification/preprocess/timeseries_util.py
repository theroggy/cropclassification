--- conflicted
+++ resolved
@@ -206,29 +206,20 @@
 
     # Init
     input_dir = input_base_dir / input_parcel_path.stem
-<<<<<<< HEAD
-
-    input_ext = conf.general['data_ext']
-    output_ext = conf.general['data_ext']
-
-    id_column = conf.columns['id']
+
+    input_ext = conf.general["data_ext"]
+    output_ext = conf.general["data_ext"]
+
+    id_column = conf.columns["id"]
     gdf_input_parcel = gfo.read_file(input_parcel_path, columns=[id_column])
     nb_input_parcels = len(gdf_input_parcel.index)
-=======
->>>>>>> c80298ad
 
     start_date = datetime.strptime(start_date_str, "%Y-%m-%d")
     end_date = datetime.strptime(end_date_str, "%Y-%m-%d")
     year = start_date_str.split("-")[0]
 
-<<<<<<< HEAD
     pixcount_filename = f"{input_parcel_path.stem}_weekly_pixcount{output_ext}"
     pixcount_filepath = dest_data_dir / pixcount_filename
-=======
-    start_date = datetime.strptime(start_date_str, "%Y-%m-%d")
-    end_date = datetime.strptime(end_date_str, "%Y-%m-%d")
-    year = start_date_str.split("-")[0]
->>>>>>> c80298ad
 
     # Prepare output dir
     test = False
@@ -245,35 +236,30 @@
             # Get seperate filename parts
             file_info = get_file_info(input_dir / filename)
             file_info_list.append(file_info)
-<<<<<<< HEAD
-    
+
     all_input_files_df = pd.DataFrame(file_info_list)
 
     # Loop over the data we need to get
-=======
-
-    all_inputfiles_df = pd.DataFrame(file_info_list)
-
-    # Loop over the data we need to get
-    id_column = conf.columns["id"]
->>>>>>> c80298ad
     for sensordata_type in sensordata_to_get:
-        start_week = int(datetime.strftime(start_date , '%W'))
-        end_week = int(datetime.strftime(end_date , '%W'))
-
-<<<<<<< HEAD
-        logger.debug('Get files we need based on start- & stopdates, sensordata_to_get,...')
-        if sensordata_type == conf.general['SENSORDATA_S1_ASCDESC']:
+        start_week = int(datetime.strftime(start_date, "%W"))
+        end_week = int(datetime.strftime(end_date, "%W"))
+
+        logger.debug(
+            "Get files we need based on start- & stopdates, sensordata_to_get,..."
+        )
+        if sensordata_type == conf.general["SENSORDATA_S1_ASCDESC"]:
             # Filter files to the ones we need
             satellitetype = "S1"
             imagetype = IMAGETYPE_S1_GRD
-            bands = ['VV', 'VH']
-            orbits = ['ASC', 'DESC']
-            input_files_df = all_input_files_df.loc[(all_input_files_df.date >= start_date) 
-                                      & (all_input_files_df.date < end_date)
-                                      & (all_input_files_df.imagetype == imagetype)
-                                      & (all_input_files_df.band.isin(bands))
-                                      & (all_input_files_df.orbit.isin(orbits))]
+            bands = ["VV", "VH"]
+            orbits = ["ASC", "DESC"]
+            input_files_df = all_input_files_df.loc[
+                (all_input_files_df.date >= start_date)
+                & (all_input_files_df.date < end_date)
+                & (all_input_files_df.imagetype == imagetype)
+                & (all_input_files_df.band.isin(bands))
+                & (all_input_files_df.orbit.isin(orbits))
+            ]
             calculate_weekly(
                 start_week=start_week,
                 end_week=end_week,
@@ -287,15 +273,25 @@
                 output_pixcount_filepath=pixcount_filepath,
                 output_dest_data_dir=dest_data_dir,
                 output_ext=output_ext,
-                force=force)
-        elif sensordata_type == conf.general['SENSORDATA_S2gt95']:
-            satellitetype = 'S2'
+                force=force,
+            )
+        elif sensordata_type == conf.general["SENSORDATA_S2gt95"]:
+            satellitetype = "S2"
             imagetype = IMAGETYPE_S2_L2A
-            bands = ['B02-10m', 'B03-10m', 'B04-10m', 'B08-10m', 'B11-20m', 'B12-20m'] #conf.timeseries.getlist('s2bands')
-            input_files_df = all_input_files_df.loc[(all_input_files_df.date >= start_date) 
-                                                         & (all_input_files_df.date < end_date) 
-                                                         & (all_input_files_df.imagetype == imagetype)                                                         
-                                                         & (all_input_files_df.band.isin(bands))]
+            bands = [
+                "B02-10m",
+                "B03-10m",
+                "B04-10m",
+                "B08-10m",
+                "B11-20m",
+                "B12-20m",
+            ]  # conf.timeseries.getlist('s2bands')
+            input_files_df = all_input_files_df.loc[
+                (all_input_files_df.date >= start_date)
+                & (all_input_files_df.date < end_date)
+                & (all_input_files_df.imagetype == imagetype)
+                & (all_input_files_df.band.isin(bands))
+            ]
 
             calculate_variable(
                 start_week=start_week,
@@ -311,17 +307,20 @@
                 output_pixcount_filepath=pixcount_filepath,
                 output_dest_data_dir=dest_data_dir,
                 output_ext=output_ext,
-                force=force)
-
-        elif sensordata_type == conf.general['SENSORDATA_S1_COHERENCE']:
-            satellitetype = 'S1'
+                force=force,
+            )
+
+        elif sensordata_type == conf.general["SENSORDATA_S1_COHERENCE"]:
+            satellitetype = "S1"
             imagetype = IMAGETYPE_S1_COHERENCE
-            bands = ['VV', 'VH']
-            orbits = ['ASC', 'DESC']
-            input_files_df = all_input_files_df.loc[(all_input_files_df.date >= start_date) 
-                                                         & (all_input_files_df.date < end_date) 
-                                                         & (all_input_files_df.imagetype == imagetype)                                                         
-                                                         & (all_input_files_df.band.isin(bands))]
+            bands = ["VV", "VH"]
+            orbits = ["ASC", "DESC"]
+            input_files_df = all_input_files_df.loc[
+                (all_input_files_df.date >= start_date)
+                & (all_input_files_df.date < end_date)
+                & (all_input_files_df.imagetype == imagetype)
+                & (all_input_files_df.band.isin(bands))
+            ]
             calculate_weekly(
                 start_week=start_week,
                 end_week=end_week,
@@ -335,9 +334,11 @@
                 output_pixcount_filepath=pixcount_filepath,
                 output_dest_data_dir=dest_data_dir,
                 output_ext=output_ext,
-                force=force)
+                force=force,
+            )
         else:
             raise Exception(f"Unsupported sensordata_type: {sensordata_type}")
+
 
 def calculate_weekly(
     start_week: int,
@@ -352,13 +353,14 @@
     output_pixcount_filepath: Path,
     output_dest_data_dir: Path,
     output_ext: str,
-    force: bool = False):
+    force: bool = False,
+):
     for period_index in range(start_week, end_week):
         # Get the date of the first day of period period_index (eg. monday for a week)
         period_date = get_monday_from_week(year, period_index)
 
         # New file name
-        period_date_str_long = period_date.strftime('%Y-%m-%d')
+        period_date_str_long = period_date.strftime("%Y-%m-%d")
         period_data_filename = f"{input_parcel_path.stem}_weekly_{period_date_str_long}_{sensordata_type}{output_ext}"
         period_data_filepath = output_dest_data_dir / period_data_filename
 
@@ -367,11 +369,12 @@
             period_index=period_index,
             period_data_filepath=period_data_filepath,
             imagetype=imagetype,
-            bands=bands, 
+            bands=bands,
             orbits=orbits,
             input_files_df=input_files_df,
             output_pixcount_filepath=output_pixcount_filepath,
-            force=force)
+            force=force,
+        )
 
         if period_data_df is not None:
             logger.info(f"Write new file: {period_data_filepath.stem}")
@@ -379,16 +382,23 @@
 
             # Create pixcount file if it doesn't exist yet...
             if not output_pixcount_filepath.exists():
-                pixcount_s1s2_column = conf.columns['pixcount_s1s2']
-                
-                # Get max count of all count columns available 
-                columns_to_use = [column for column in period_data_df.columns if column.endswith('_count')]
-                period_data_df[pixcount_s1s2_column] = np.nanmax(period_data_df[columns_to_use], axis=1)
-                
+                pixcount_s1s2_column = conf.columns["pixcount_s1s2"]
+
+                # Get max count of all count columns available
+                columns_to_use = [
+                    column
+                    for column in period_data_df.columns
+                    if column.endswith("_count")
+                ]
+                period_data_df[pixcount_s1s2_column] = np.nanmax(
+                    period_data_df[columns_to_use], axis=1
+                )
+
                 pixcount_df = period_data_df[pixcount_s1s2_column]
                 pixcount_df.fillna(value=0, inplace=True)
 
                 pdh.to_file(pixcount_df, output_pixcount_filepath)
+
 
 def calculate_variable(
     start_week: int,
@@ -404,92 +414,115 @@
     output_pixcount_filepath: Path,
     output_dest_data_dir: Path,
     output_ext: str,
-    force: bool = False):
+    force: bool = False,
+):
 
     max_sliding_window = 3
-    id_column = conf.columns['id']
-    min_parcels_with_data_pct = conf.timeseries.getfloat('min_parcels_with_data_pct')
+    id_column = conf.columns["id"]
+    min_parcels_with_data_pct = conf.timeseries.getfloat("min_parcels_with_data_pct")
     temp_dir = output_dest_data_dir / f"{input_parcel_path.stem}"
     to_process_indices: List[int] = list(range(start_week, end_week))
     sliding_indices: List[int] = []
-    
+
     def getTempFileName(index: int):
-        return temp_dir / f"{input_parcel_path.stem}_{index}_{sensordata_type}{output_ext}"
-
-    if (not temp_dir.exists()):
+        return (
+            temp_dir / f"{input_parcel_path.stem}_{index}_{sensordata_type}{output_ext}"
+        )
+
+    if not temp_dir.exists():
         os.mkdir(temp_dir)
-    
+
     while len(to_process_indices) > 0:
         current_index = to_process_indices.pop(0)
-        
-        if (len(sliding_indices) > 0 and sliding_indices[0] + max_sliding_window <= current_index):
+
+        if (
+            len(sliding_indices) > 0
+            and sliding_indices[0] + max_sliding_window <= current_index
+        ):
             logger.info(f"Sliding the window..")
             sliding_indices.pop(0)
 
         logger.info(f"Starting calculation for period: {current_index}")
         # Get the date of the first day of period period_index (eg. monday for a week)
-        
+
         # NOTE: cant change file name to period because we *compare* with it later
         period_start = get_monday_from_week(year, current_index)
-        period_date_str_long = period_start.strftime('%Y-%m-%d') 
-        period_data_filename = f"{input_parcel_path.stem}_weekly_{period_date_str_long}_{sensordata_type}{output_ext}" 
+        period_date_str_long = period_start.strftime("%Y-%m-%d")
+        period_data_filename = f"{input_parcel_path.stem}_weekly_{period_date_str_long}_{sensordata_type}{output_ext}"
         period_data_filepath = output_dest_data_dir / period_data_filename
 
-        if (period_data_filepath.exists() and not force):
+        if period_data_filepath.exists() and not force:
             logger.info(f"SKIP: force is False and file exists: {period_data_filepath}")
-            sliding_indices = [] # reset
+            sliding_indices = []  # reset
             continue
 
-        period_data_temp_filename = getTempFileName(current_index) 
-        if (period_data_temp_filename.exists() and not force): 
+        period_data_temp_filename = getTempFileName(current_index)
+        if period_data_temp_filename.exists() and not force:
             period_data_df = pdh.read_file(period_data_temp_filename)
         else:
             period_data_df = calculate_period(
-                    period_date=period_start,
-                    period_index=current_index,
-                    period_data_filepath=period_data_temp_filename,
-                    imagetype=imagetype,
-                    bands=bands, 
-                    orbits=orbits,
-                    input_files_df=input_files_df,
-                    output_pixcount_filepath=output_pixcount_filepath,
-                    prefix_columns=False,
-                    force=force)
+                period_date=period_start,
+                period_index=current_index,
+                period_data_filepath=period_data_temp_filename,
+                imagetype=imagetype,
+                bands=bands,
+                orbits=orbits,
+                input_files_df=input_files_df,
+                output_pixcount_filepath=output_pixcount_filepath,
+                prefix_columns=False,
+                force=force,
+            )
 
         if period_data_df is not None:
-            data_available_pct = len(period_data_df.index)*100/nb_input_parcels
+            data_available_pct = len(period_data_df.index) * 100 / nb_input_parcels
             if data_available_pct < min_parcels_with_data_pct:
-                logger.info(f"Not enough data found: {data_available_pct} < {min_parcels_with_data_pct}")
-
-                if (not period_data_temp_filename.exists()):
+                logger.info(
+                    f"Not enough data found: {data_available_pct} < {min_parcels_with_data_pct}"
+                )
+
+                if not period_data_temp_filename.exists():
                     pdh.to_file(period_data_df, period_data_temp_filename)
 
                 # try to bundle previous incomplete data
                 if len(sliding_indices) > 0:
-                    logger.info(f"Trying with a larger window now {current_index} + {sliding_indices[::-1]}")
+                    logger.info(
+                        f"Trying with a larger window now {current_index} + {sliding_indices[::-1]}"
+                    )
 
                     for index in sliding_indices[::-1]:
-                        previous_filename = getTempFileName(index) 
+                        previous_filename = getTempFileName(index)
                         previous_df = pdh.read_file(previous_filename)
                         previous_df.set_index(id_column, inplace=True)
-                        period_data_df = period_data_df.combine_first(previous_df) # keep the latest data, only add missing data/rows
-
-                    data_available_pct = len(period_data_df.index)*100/nb_input_parcels
+                        period_data_df = period_data_df.combine_first(
+                            previous_df
+                        )  # keep the latest data, only add missing data/rows
+
+                    data_available_pct = (
+                        len(period_data_df.index) * 100 / nb_input_parcels
+                    )
                     sliding_indices.append(current_index)
 
                     if data_available_pct < min_parcels_with_data_pct:
-                        logger.info(f"Merge didnt give enough data: {data_available_pct} < {min_parcels_with_data_pct}.")
+                        logger.info(
+                            f"Merge didnt give enough data: {data_available_pct} < {min_parcels_with_data_pct}."
+                        )
                         logger.info("Trying again later.")
                         continue
-                    
-                    logger.info(f"Enough data found for {sliding_indices}: {data_available_pct} < {min_parcels_with_data_pct}")
-                else: 
+
+                    logger.info(
+                        f"Enough data found for {sliding_indices}: {data_available_pct} < {min_parcels_with_data_pct}"
+                    )
+                else:
                     logger.info(f"Trying again later.")
                     sliding_indices.append(current_index)
                     continue
 
-            sliding_indices = [] # clean up the previous incomplete data.. it's now useless.
-            period_data_df.columns = period_data_df.columns.str.replace('TS_', f'TS_{period_date_str_long}_')
+            sliding_indices = (
+                []
+            )  # clean up the previous incomplete data.. it's now useless.
+            period_data_df.columns = period_data_df.columns.str.replace(
+                "TS_", f"TS_{period_date_str_long}_"
+            )
 
             # Write result to file
             logger.info(f"Write new file: {period_data_filepath.stem}")
@@ -497,12 +530,18 @@
 
             # Create pixcount file if it doesn't exist yet...
             if not output_pixcount_filepath.exists():
-                pixcount_s1s2_column = conf.columns['pixcount_s1s2']
-                
-                # Get max count of all count columns available 
-                columns_to_use = [column for column in period_data_df.columns if column.endswith('_count')]
-                period_data_df[pixcount_s1s2_column] = np.nanmax(period_data_df[columns_to_use], axis=1)
-                
+                pixcount_s1s2_column = conf.columns["pixcount_s1s2"]
+
+                # Get max count of all count columns available
+                columns_to_use = [
+                    column
+                    for column in period_data_df.columns
+                    if column.endswith("_count")
+                ]
+                period_data_df[pixcount_s1s2_column] = np.nanmax(
+                    period_data_df[columns_to_use], axis=1
+                )
+
                 pixcount_df = period_data_df[pixcount_s1s2_column]
                 pixcount_df.fillna(value=0, inplace=True)
 
@@ -510,21 +549,23 @@
         else:
             # If there is no output, there is nothing to merge/append, so just continue
             logger.info(f"No data found for period {current_index}, skipping..")
-            
+
     # clean up temp files
     shutil.rmtree(temp_dir)
-        
+
+
 def calculate_period(
-        period_date: datetime,
-        period_index: int,
-        output_pixcount_filepath: Path,
-        period_data_filepath: Path,
-        imagetype: str,
-        bands: List[str],
-        orbits: List[str],
-        input_files_df: pd.DataFrame,
-        prefix_columns: bool = True,
-        force: bool = False): 
+    period_date: datetime,
+    period_index: int,
+    output_pixcount_filepath: Path,
+    period_data_filepath: Path,
+    imagetype: str,
+    bands: List[str],
+    orbits: List[str],
+    input_files_df: pd.DataFrame,
+    prefix_columns: bool = True,
+    force: bool = False,
+):
     # Check if output file exists already
     if period_data_filepath.exists() and output_pixcount_filepath.exists():
         if force is False:
@@ -532,109 +573,19 @@
             return
         else:
             os.remove(period_data_filepath)
-=======
-        logger.debug(
-            "Get files we need based on start- & stopdates, sensordata_to_get,..."
-        )
-        orbits = [None]
-        if sensordata_type == conf.general["SENSORDATA_S1_ASCDESC"]:
-            # Filter files to the ones we need
-            satellitetype = "S1"
-            imagetype = IMAGETYPE_S1_GRD
-            bands = ["VV", "VH"]
-            orbits = ["ASC", "DESC"]
-            needed_inputfiles_df = all_inputfiles_df.loc[
-                (all_inputfiles_df.date >= start_date)
-                & (all_inputfiles_df.date < end_date)
-                & (all_inputfiles_df.imagetype == imagetype)
-                & (all_inputfiles_df.band.isin(bands))
-                & (all_inputfiles_df.orbit.isin(orbits))
-            ]
-        elif sensordata_type == conf.general["SENSORDATA_S2gt95"]:
-            satellitetype = "S2"
-            imagetype = IMAGETYPE_S2_L2A
-            bands = ["B02-10m", "B03-10m", "B04-10m", "B08-10m", "B11-20m", "B12-20m"]
-            needed_inputfiles_df = all_inputfiles_df.loc[
-                (all_inputfiles_df.date >= start_date)
-                & (all_inputfiles_df.date < end_date)
-                & (all_inputfiles_df.imagetype == imagetype)
-                & (all_inputfiles_df.band.isin(bands))
-            ]
-        elif sensordata_type == conf.general["SENSORDATA_S1_COHERENCE"]:
-            satellitetype = "S1"
-            imagetype = IMAGETYPE_S1_COHERENCE
-            bands = ["VV", "VH"]
-            orbits = ["ASC", "DESC"]
-            needed_inputfiles_df = all_inputfiles_df.loc[
-                (all_inputfiles_df.date >= start_date)
-                & (all_inputfiles_df.date < end_date)
-                & (all_inputfiles_df.imagetype == imagetype)
-                & (all_inputfiles_df.band.isin(bands))
-            ]
-        else:
-            raise Exception(f"Unsupported sensordata_type: {sensordata_type}")
-
-        # There should also be one pixcount file
-        pixcount_filename = f"{input_parcel_path.stem}_weekly_pixcount{output_ext}"
-        pixcount_path = dest_data_dir / pixcount_filename
-
-        # For each week
-        start_week = int(datetime.strftime(start_date, "%W"))
-        end_week = int(datetime.strftime(end_date, "%W"))
-        for period_index in range(start_week, end_week):
-
-            # Get the date of the first day of period period_index
-            # (eg. monday for a week)
-            period_date = datetime.strptime(
-                str(year) + "_" + str(period_index) + "_1", "%Y_%W_%w"
-            )
-
-            # New file name
-            period_date_str_long = period_date.strftime("%Y-%m-%d")
-            period_data_filename = f"{input_parcel_path.stem}_weekly_{period_date_str_long}_{sensordata_type}{output_ext}"
-            period_data_path = dest_data_dir / period_data_filename
-
-            # Check if output file exists already
-            if period_data_path.exists() and pixcount_path.exists():
-                if force is False:
-                    logger.info(
-                        f"SKIP: force is False and file exists: {period_data_path}"
-                    )
-                    continue
-                else:
-                    os.remove(period_data_path)
-
-            # Loop over bands and orbits (all combinations of bands and orbits!)
-            logger.info(f"Calculate file: {period_data_filename}")
-            period_data_df = None
-            gc.collect()  # Try to evade memory errors
-            for band, orbit in [(band, orbit) for band in bands for orbit in orbits]:
-
-                # Get list of files needed for this period, band
-                period_files_df = needed_inputfiles_df.loc[
-                    (needed_inputfiles_df.week == period_index)
-                    & (needed_inputfiles_df.band == band)
-                ]
-
-                # If an orbit to be filtered was specified, filter
-                if orbit is not None:
-                    period_files_df = period_files_df.loc[
-                        (period_files_df.orbit == orbit)
-                    ]
->>>>>>> c80298ad
 
     # Loop over bands and orbits (all combinations of bands and orbits!)
     logger.info(f"Calculate file: {period_data_filepath.stem}")
     period_data_df = None
-    id_column = conf.columns['id']
-    gc.collect()                  # Try to evade memory errors
+    id_column = conf.columns["id"]
+    gc.collect()  # Try to evade memory errors
     for band, orbit in [(band, orbit) for band in bands for orbit in orbits]:
 
-<<<<<<< HEAD
         # Get list of files needed for this period, band
-        period_files_df = input_files_df.loc[(input_files_df.week == period_index)
-                                                    & (input_files_df.band == band)]
-        
+        period_files_df = input_files_df.loc[
+            (input_files_df.week == period_index) & (input_files_df.band == band)
+        ]
+
         # If an orbit to be filtered was specified, filter
         if orbit is not None:
             period_files_df = period_files_df.loc[(period_files_df.orbit == orbit)]
@@ -644,13 +595,20 @@
 
         # Loop all period_files
         period_band_data_df = None
-        statistic_columns_dict = {'count': [], 'max': [], 'mean': [], 'median': [], 'min': [], 'std': []}
+        statistic_columns_dict = {
+            "count": [],
+            "max": [],
+            "mean": [],
+            "median": [],
+            "min": [],
+            "std": [],
+        }
         for j, imagedata_filepath in enumerate(period_files_df.filepath.tolist()):
-            
+
             # If file has filesize == 0, skip
             imagedata_filepath = Path(imagedata_filepath)
             if imagedata_filepath.stat().st_size == 0:
-                continue 
+                continue
 
             # Read the file (but only the columns we need)
             columns = [column for column in statistic_columns_dict]
@@ -665,37 +623,50 @@
             image_data_df.dropna(inplace=True)
             nb_after_dropna = len(image_data_df.index)
             if nb_after_dropna != nb_before_dropna:
-                logger.warning(f"Before dropna: {nb_before_dropna}, after: {nb_after_dropna} for file {imagedata_filepath}")
+                logger.warning(
+                    f"Before dropna: {nb_before_dropna}, after: {nb_after_dropna} for file {imagedata_filepath}"
+                )
             if nb_after_dropna == 0:
                 continue
-            
+
             # recalculate duplicate rows (the -5 buffer can cause break ups?)
-            image_data_recalculate_df = image_data_df.loc[image_data_df.index.duplicated()].groupby(id_column).agg({column: "mean" for column in statistic_columns_dict})
+            image_data_recalculate_df = (
+                image_data_df.loc[image_data_df.index.duplicated()]
+                .groupby(id_column)
+                .agg({column: "mean" for column in statistic_columns_dict})
+            )
             image_data_df = image_data_df.loc[~image_data_df.index.duplicated()]
             image_data_df.append(image_data_recalculate_df)
 
             # Rename columns so column names stay unique
             for statistic_column in statistic_columns_dict:
-                new_column_name = statistic_column + str(j+1)
-                image_data_df.rename(columns={statistic_column: new_column_name},
-                                        inplace=True)
-                image_data_df[new_column_name] = image_data_df[new_column_name].astype(float)
+                new_column_name = statistic_column + str(j + 1)
+                image_data_df.rename(
+                    columns={statistic_column: new_column_name}, inplace=True
+                )
+                image_data_df[new_column_name] = image_data_df[new_column_name].astype(
+                    float
+                )
                 statistic_columns_dict[statistic_column].append(new_column_name)
-                                    
+
             # Create 1 dataframe for all weekfiles - one row for each code_obj - using concat (code_obj = index)
             if period_band_data_df is None:
-                period_band_data_df = image_data_df                
+                period_band_data_df = image_data_df
             else:
-                period_band_data_df = pd.concat([period_band_data_df, image_data_df], axis=1, sort=False)
+                period_band_data_df = pd.concat(
+                    [period_band_data_df, image_data_df], axis=1, sort=False
+                )
                 # Apparently concat removes the index name in some situations
                 period_band_data_df.index.name = id_column
-                
+
         # Calculate max, mean, min, ...
         if period_band_data_df is not None:
-            logger.debug('Calculate max, mean, min, ...')
-            period_date_str_short = period_date.strftime('%Y%m%d')
+            logger.debug("Calculate max, mean, min, ...")
+            period_date_str_short = period_date.strftime("%Y%m%d")
             # Remark: prefix column names: sqlite doesn't like a numeric start
-            column_basename = f"TS_{period_date_str_short}_" if prefix_columns else "TS_"
+            column_basename = (
+                f"TS_{period_date_str_short}_" if prefix_columns else "TS_"
+            )
 
             if orbit is None:
                 column_basename = f"{column_basename}{imagetype}_{band}"
@@ -704,195 +675,57 @@
 
             # Number of pixels
             # TODO: onderzoeken hoe aantal pixels best bijgehouden wordt : afwijkingen weglaten ? max nemen ? ...
-            period_band_data_df[f"{column_basename}_count"] = np.nanmax(period_band_data_df[statistic_columns_dict['count']], axis=1)
+            period_band_data_df[f"{column_basename}_count"] = np.nanmax(
+                period_band_data_df[statistic_columns_dict["count"]], axis=1
+            )
             # Maximum of all max columns
-            period_band_data_df[f"{column_basename}_max"] = np.nanmax(period_band_data_df[statistic_columns_dict['max']], axis=1)
+            period_band_data_df[f"{column_basename}_max"] = np.nanmax(
+                period_band_data_df[statistic_columns_dict["max"]], axis=1
+            )
             # Mean of all mean columns
-            period_band_data_df[f"{column_basename}_mean"] = np.nanmean(period_band_data_df[statistic_columns_dict['mean']], axis=1)
+            period_band_data_df[f"{column_basename}_mean"] = np.nanmean(
+                period_band_data_df[statistic_columns_dict["mean"]], axis=1
+            )
             # Mean of all median columns
-            period_band_data_df[f"{column_basename}_median"] = np.nanmean(period_band_data_df[statistic_columns_dict['median']], axis=1)
+            period_band_data_df[f"{column_basename}_median"] = np.nanmean(
+                period_band_data_df[statistic_columns_dict["median"]], axis=1
+            )
             # Minimum of all min columns
-            period_band_data_df[f"{column_basename}_min"] = np.nanmin(period_band_data_df[statistic_columns_dict['min']], axis=1)
+            period_band_data_df[f"{column_basename}_min"] = np.nanmin(
+                period_band_data_df[statistic_columns_dict["min"]], axis=1
+            )
             # Mean of all std columns
-            period_band_data_df[f"{column_basename}_std"] = np.nanmean(period_band_data_df[statistic_columns_dict['std']], axis=1)
+            period_band_data_df[f"{column_basename}_std"] = np.nanmean(
+                period_band_data_df[statistic_columns_dict["std"]], axis=1
+            )
             # Number of Files used
-            period_band_data_df[f"{column_basename}_used_files"] = period_band_data_df[statistic_columns_dict['max']].count(axis=1)
-                            
+            period_band_data_df[f"{column_basename}_used_files"] = period_band_data_df[
+                statistic_columns_dict["max"]
+            ].count(axis=1)
+
             # Only keep the columns we want to keep
-            columns_to_keep = [f"{column_basename}_count", f"{column_basename}_max", 
-                            f"{column_basename}_mean", f"{column_basename}_median", f"{column_basename}_min", 
-                            f"{column_basename}_std", f"{column_basename}_used_files"] 
+            columns_to_keep = [
+                f"{column_basename}_count",
+                f"{column_basename}_max",
+                f"{column_basename}_mean",
+                f"{column_basename}_median",
+                f"{column_basename}_min",
+                f"{column_basename}_std",
+                f"{column_basename}_used_files",
+            ]
             period_band_data_df = period_band_data_df[columns_to_keep]
 
             # Merge the data with the other bands/orbits for this period
             if period_data_df is None:
                 period_data_df = period_band_data_df
             else:
-                period_data_df = pd.concat([period_band_data_df, period_data_df], axis=1, sort=False) 
+                period_data_df = pd.concat(
+                    [period_band_data_df, period_data_df], axis=1, sort=False
+                )
                 # Apparently concat removes the index name in some situations
                 period_data_df.index.name = id_column
-            
+
     return period_data_df
-
-=======
-                # Loop all period_files
-                period_band_data_df = None
-                statistic_columns_dict = {
-                    "count": [],
-                    "max": [],
-                    "mean": [],
-                    "median": [],
-                    "min": [],
-                    "std": [],
-                }
-                for j, imagedata_path in enumerate(period_files_df.path.tolist()):
-
-                    # If file has filesize == 0, skip
-                    imagedata_path = Path(imagedata_path)
-                    if imagedata_path.stat().st_size == 0:
-                        continue
-
-                    # Read the file (but only the columns we need)
-                    columns = [column for column in statistic_columns_dict]
-                    columns.append(id_column)
-
-                    image_data_df = pdh.read_file(imagedata_path, columns=columns)
-                    image_data_df.set_index(id_column, inplace=True)
-                    image_data_df.index.name = id_column
-
-                    # Remove rows with nan values
-                    nb_before_dropna = len(image_data_df.index)
-                    image_data_df.dropna(inplace=True)
-                    nb_after_dropna = len(image_data_df.index)
-                    if nb_after_dropna != nb_before_dropna:
-                        logger.warning(
-                            f"Before dropna: {nb_before_dropna}, after: "
-                            f"{nb_after_dropna} for file {imagedata_path}"
-                        )
-                    if nb_after_dropna == 0:
-                        continue
-
-                    # recalculate duplicate rows (the -5 buffer can cause break ups?)
-                    image_data_recalculate_df = (
-                        image_data_df.loc[image_data_df.index.duplicated()]
-                        .groupby(id_column)
-                        .agg({column: "mean" for column in statistic_columns_dict})
-                    )
-                    image_data_df = image_data_df.loc[~image_data_df.index.duplicated()]
-                    image_data_df.append(image_data_recalculate_df)
-
-                    # Rename columns so column names stay unique
-                    for statistic_column in statistic_columns_dict:
-                        new_column_name = statistic_column + str(j + 1)
-                        image_data_df.rename(
-                            columns={statistic_column: new_column_name}, inplace=True
-                        )
-                        image_data_df[new_column_name] = image_data_df[
-                            new_column_name
-                        ].astype(float)
-                        statistic_columns_dict[statistic_column].append(new_column_name)
-
-                    # Create 1 dataframe for all weekfiles
-                    #   - one row for each code_obj
-                    #   - using concat (code_obj = index)
-                    if period_band_data_df is None:
-                        period_band_data_df = image_data_df
-                    else:
-                        period_band_data_df = pd.concat(
-                            [period_band_data_df, image_data_df], axis=1, sort=False
-                        )
-                        # Apparently concat removes the index name in some situations
-                        period_band_data_df.index.name = id_column
-
-                # Calculate max, mean, min, ...
-                if period_band_data_df is not None:
-                    logger.debug("Calculate max, mean, min, ...")
-                    period_date_str_short = period_date.strftime("%Y%m%d")
-                    # Remark: prefix column names: sqlite doesn't like a numeric start
-                    if orbit is None:
-                        column_basename = (
-                            f"TS_{period_date_str_short}_{imagetype}_{band}"
-                        )
-                    else:
-                        column_basename = (
-                            f"TS_{period_date_str_short}_{imagetype}_{orbit}_{band}"
-                        )
-
-                    # Number of pixels
-                    # TODO: onderzoeken hoe aantal pixels best bijgehouden wordt:
-                    # afwijkingen weglaten ? max nemen ? ...
-                    period_band_data_df[f"{column_basename}_count"] = np.nanmax(
-                        period_band_data_df[statistic_columns_dict["count"]], axis=1
-                    )
-                    # Maximum of all max columns
-                    period_band_data_df[f"{column_basename}_max"] = np.nanmax(
-                        period_band_data_df[statistic_columns_dict["max"]], axis=1
-                    )
-                    # Mean of all mean columns
-                    period_band_data_df[f"{column_basename}_mean"] = np.nanmean(
-                        period_band_data_df[statistic_columns_dict["mean"]], axis=1
-                    )
-                    # Mean of all median columns
-                    period_band_data_df[f"{column_basename}_median"] = np.nanmean(
-                        period_band_data_df[statistic_columns_dict["median"]], axis=1
-                    )
-                    # Minimum of all min columns
-                    period_band_data_df[f"{column_basename}_min"] = np.nanmin(
-                        period_band_data_df[statistic_columns_dict["min"]], axis=1
-                    )
-                    # Mean of all std columns
-                    period_band_data_df[f"{column_basename}_std"] = np.nanmean(
-                        period_band_data_df[statistic_columns_dict["std"]], axis=1
-                    )
-                    # Number of Files used
-                    period_band_data_df[
-                        f"{column_basename}_used_files"
-                    ] = period_band_data_df[statistic_columns_dict["max"]].count(axis=1)
-
-                    # Only keep the columns we want to keep
-                    columns_to_keep = [
-                        f"{column_basename}_count",
-                        f"{column_basename}_max",
-                        f"{column_basename}_mean",
-                        f"{column_basename}_median",
-                        f"{column_basename}_min",
-                        f"{column_basename}_std",
-                        f"{column_basename}_used_files",
-                    ]
-                    period_band_data_df = period_band_data_df[columns_to_keep]
-
-                    # Merge the data with the other bands/orbits for this period
-                    if period_data_df is None:
-                        period_data_df = period_band_data_df
-                    else:
-                        period_data_df = pd.concat(
-                            [period_band_data_df, period_data_df], axis=1, sort=False
-                        )
-                        # Apparently concat removes the index name in some situations
-                        period_data_df.index.name = id_column
-
-            if period_data_df is not None:
-                logger.info(f"Write new file: {period_data_filename}")
-                pdh.to_file(period_data_df, period_data_path)
-
-                # Create pixcount file if it doesn't exist yet...
-                if not pixcount_path.exists():
-                    pixcount_s1s2_column = conf.columns["pixcount_s1s2"]
-
-                    # Get max count of all count columns available
-                    columns_to_use = [
-                        column
-                        for column in period_data_df.columns
-                        if column.endswith("_count")
-                    ]
-                    period_data_df[pixcount_s1s2_column] = np.nanmax(
-                        period_data_df[columns_to_use], axis=1
-                    )
-
-                    pixcount_df = period_data_df[pixcount_s1s2_column]
-                    pixcount_df.fillna(value=0, inplace=True)
-                    pdh.to_file(pixcount_df, pixcount_path)
->>>>>>> c80298ad
 
 
 def get_file_info(path: Path) -> dict:
@@ -900,11 +733,7 @@
     This function gets info of a timeseries data file.
 
     Args:
-<<<<<<< HEAD
         path (Path): The filepath to the file to get info about.
-=======
-        path (Path): The path to the file to get info about.
->>>>>>> c80298ad
 
     Returns:
         dict: a dict containing info about the file
@@ -939,26 +768,15 @@
             filedatetime = imageinfo_values[2]
 
         if imagetype is None or filedatetime is None:
-<<<<<<< HEAD
-            raise Exception(f"Unsupported file: {filepath}")
-=======
             raise Exception(f"Unsupported file: {path}")
->>>>>>> c80298ad
 
         filedate = filedatetime.split("T")[0]
         parseddate = datetime.strptime(filedate, "%Y%m%d")
         fileweek = int(parseddate.strftime("%W"))
-<<<<<<< HEAD
 
         # Get the band
         fileband = imageinfo_values[-1]  # =last value
 
-=======
-
-        # Get the band
-        fileband = imageinfo_values[-1]  # =last value
-
->>>>>>> c80298ad
         # For S1 images, get the orbit
         if satellite.startswith("S1"):
             fileorbit = imageinfo_values[-2]  # =2nd last value
@@ -967,30 +785,17 @@
 
         # The file paths of these files sometimes are longer than 256
         # characters, so use trick on windows to support this anyway
-<<<<<<< HEAD
-        filepath_safe = filepath.as_posix()
-        if os.name == "nt" and len(filepath.as_posix()) > 240:
-            if filepath_safe.startswith("//"):
-                filepath_safe = f"//?/UNC/{filepath_safe}"
-=======
         path_safe = path.as_posix()
         if os.name == "nt" and len(path.as_posix()) > 240:
             if path_safe.startswith("//"):
                 path_safe = f"//?/UNC/{path_safe}"
->>>>>>> c80298ad
             else:
                 path_safe = f"//?/{path_safe}"
 
         filenameparts = {
-<<<<<<< HEAD
-            "filepath": filepath_safe,
-            "imagetype": imagetype,
-            "filestem": filepath.stem,
-=======
-            "path": path_safe,
+            "filepath": path_safe,
             "imagetype": imagetype,
             "filestem": path.stem,
->>>>>>> c80298ad
             "date": parseddate,
             "week": fileweek,
             "band": fileband,
@@ -1018,11 +823,10 @@
     year_week_monday = datetime.strptime(year_week + "_1", "%Y_%W_%w")
     return year_week_monday
 
-<<<<<<< HEAD
+
 def get_monday_from_week(year: str, week: int) -> datetime:
-    return datetime.strptime(str(year) + '_' + str(week) + '_1', '%Y_%W_%w')
-=======
->>>>>>> c80298ad
+    return datetime.strptime(str(year) + "_" + str(week) + "_1", "%Y_%W_%w")
+
 
 # If the script is run directly...
 if __name__ == "__main__":
