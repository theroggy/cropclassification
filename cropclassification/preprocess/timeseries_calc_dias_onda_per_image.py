--- conflicted
+++ resolved
@@ -14,12 +14,7 @@
 import signal  # To catch CTRL-C explicitly and kill children
 import sys
 import time
-<<<<<<< HEAD
-from typing import List, Optional, Tuple, Union
-import xml.etree.ElementTree as ET
-=======
 from typing import List, Optional, Union
->>>>>>> 2aad7222
 
 from affine import Affine
 import geopandas as gpd
@@ -28,10 +23,6 @@
 import psutil  # To catch CTRL-C explicitly and kill children
 
 from rasterstats import zonal_stats
-<<<<<<< HEAD
-from shapely.geometry import polygon as sh_polygon
-=======
->>>>>>> 2aad7222
 
 from cropclassification.helpers import pandas_helper as pdh
 from cropclassification.helpers import raster_helper
