--- conflicted
+++ resolved
@@ -10,11 +10,7 @@
       - id: ruff
         # args: [ --fix ]
   - repo: https://github.com/pre-commit/mirrors-mypy
-<<<<<<< HEAD
-    rev: "v1.16.1"
-=======
     rev: "v1.17.1"
->>>>>>> 06b741f7
     hooks:
       - id: mypy
         additional_dependencies: [pandas-stubs<2.3, types-python-dateutil, types-requests]