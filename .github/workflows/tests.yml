# This workflow will install Python dependencies, run tests and lint with a single version of Python
# For more information see: https://help.github.com/actions/language-and-framework-guides/using-python-with-github-actions

name: Tests

on:
  push:
    branches: [ main, v0.** ]
  pull_request:
    branches: [ main, v0.** ]
  schedule:
    - cron: "0 0 * * *"

concurrency: 
  group: ${{ github.workflow }}-${{ github.ref }}
  cancel-in-progress: true

jobs:
  Linting:
    runs-on: ubuntu-latest

    steps:
<<<<<<< HEAD
      - uses: actions/checkout@v3
      - uses: actions/setup-python@v5
      - uses: pre-commit/action@v3.0.0
=======
      - uses: actions/checkout@v4
      - uses: actions/setup-python@v4
      - uses: pre-commit/action@v3.0.1
>>>>>>> 04734179

  Test:
    needs: Linting
    name: ${{ matrix.os }}, ${{ matrix.env }}
    timeout-minutes: 30
    runs-on: ${{ matrix.os }}
    defaults:
      run:
        shell: bash -l {0}
    strategy:
      fail-fast: false
      matrix:
        os: [ubuntu-latest]
        dev: [false]
        env:
          - ci/envs/38-latest-conda-forge.yaml
          - ci/envs/39-latest-conda-forge.yaml
          - ci/envs/310-latest-conda-forge.yaml
          - ci/envs/311-latest-conda-forge.yaml
        include:
          - env: ci/envs/38-minimal.yaml
            os: ubuntu-latest
            dev: false
          - env: ci/envs/39-latest-conda-forge.yaml
            os: macos-latest
            dev: false
          - env: ci/envs/39-latest-conda-forge.yaml
            os: windows-latest
            dev: false
            
    steps:
      - uses: actions/checkout@v4

      - name: Install Conda environment with Micromamba
        uses: mamba-org/provision-with-micromamba@main
        with:
          environment-file: ${{ matrix.env }}

      - name: Test
        run: |
          pytest --color=yes --cov=geofileops --cov-append --cov-report term-missing --cov-report xml tests/

      - uses: codecov/codecov-action@v4
      <|MERGE_RESOLUTION|>--- conflicted
+++ resolved
@@ -20,15 +20,9 @@
     runs-on: ubuntu-latest
 
     steps:
-<<<<<<< HEAD
-      - uses: actions/checkout@v3
+      - uses: actions/checkout@v4
       - uses: actions/setup-python@v5
-      - uses: pre-commit/action@v3.0.0
-=======
-      - uses: actions/checkout@v4
-      - uses: actions/setup-python@v4
       - uses: pre-commit/action@v3.0.1
->>>>>>> 04734179
 
   Test:
     needs: Linting
