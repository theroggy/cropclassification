--- conflicted
+++ resolved
@@ -5,17 +5,11 @@
   - python
   - pip
   # required
-<<<<<<< HEAD
-  - geofileops
-  - geopandas-base>=0.11
-  - h5py
-=======
   - dask-core
   - geofileops
   - geopandas-base>=0.11
   - h5py
   - numexpr
->>>>>>> 35a6b74a
   - numpy<2
   - openeo
   - pandas
@@ -25,10 +19,7 @@
   - rasterstats
   - rioxarray
   - scikit-learn
-<<<<<<< HEAD
   - tqdm
-=======
->>>>>>> 35a6b74a
   # Optional
   # - qgis
   # testing
