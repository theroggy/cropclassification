--- conflicted
+++ resolved
@@ -108,11 +108,7 @@
     # Start calculation
     """
 
-<<<<<<< HEAD
-    # Process S1 images
-=======
     # Process S1 GRD images
->>>>>>> 5159ca10
     # -------------------------------   
     input_image_filepaths = []
     for i in range(month_start, month_stop):
@@ -158,8 +154,6 @@
                        output_dir=output_dir,
                        temp_dir=temp_dir,
                        log_dir=log_dir)
-<<<<<<< HEAD
-=======
 
     # Process S1 Coherence images
     # -------------------------------   
@@ -181,7 +175,6 @@
                        output_dir=output_dir,
                        temp_dir=temp_dir,
                        log_dir=log_dir)
->>>>>>> 5159ca10
 
 if __name__ == '__main__':
     main()